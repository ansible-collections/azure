--- conflicted
+++ resolved
@@ -357,7 +357,6 @@
 RETURN = '''
 display_name:
     description:
-<<<<<<< HEAD
         - Object's display name or its prefix.
     type: str
     returned: always
@@ -410,93 +409,27 @@
     returned: always
     type: list
     sample: []
-reply_urls:
-    description:
+public_client_reply_urls:
+    description:
+        - The public client redirect urls.
         - Space-separated URIs to which Azure AD will redirect in response to an OAuth 2.0 request.
     returned: always
     type: list
     sample: []
-=======
-        - Current state of the adapplication.
-    type: complex
-    returned: awalys
-    contains:
-        display_name:
-            description:
-                - Object's display name or its prefix.
-            type: str
-            returned: always
-            sample: fredAKSCluster
-        app_id:
-            description:
-                - The application ID.
-            returned: always
-            type: str
-            sample: xxxxxxxx-xxxx-xxxx-xxxx-xxxxxxxxxxxx
-        object_id:
-            description:
-                - Object ID of the application
-            returned: always
-            type: str
-            sample: xxxxxxxx-xxxx-xxxx-xxxx-xxxxxxxxxxxx
-        sign_in_audience:
-            description:
-                - The application can be used from any Azure AD tenants.
-            returned: always
-            type: str
-            sample: AzureADandPersonalMicrosoftAccount
-        available_to_other_tenants:
-            description:
-                - The application can be used from any Azure AD tenants.
-            returned: always
-            type: str
-            sample: AzureADandPersonalMicrosoftAccount
-        homepage:
-            description:
-                - The url where users can sign in and use your app.
-            returned: always
-            type: str
-            sample: null
-        identifier_uris:
-            description:
-                - Space-separated unique URIs that Azure AD can use for this app.
-            returned: always
-            type: list
-            sample: []
-        oauth2_allow_implicit_flow:
-            description:
-                - Whether to allow implicit grant flow for OAuth2.
-            returned: always
-            type: bool
-            sample: false
-        optional_claims:
-            description:
-                - The optional claims for the application.
-            returned: always
-            type: list
-            sample: []
-        public_client_reply_urls:
-            description:
-                - The public client redirect urls.
-                - Space-separated URIs to which Azure AD will redirect in response to an OAuth 2.0 request.
-            returned: always
-            type: list
-            sample: []
-        web_reply_urls:
-            description:
-                - The web redirect urls.
-                - Space-separated URIs to which Azure AD will redirect in response to an OAuth 2.0 request.
-            returned: always
-            type: list
-            sample: []
-        spa_reply_urls:
-            description:
-                - The spa redirect urls.
-                - Space-separated URIs to which Azure AD will redirect in response to an OAuth 2.0 request.
-            returned: always
-            type: list
-            sample: []
->>>>>>> bc101bc3
+web_reply_urls:
+    description:
+        - The web redirect urls.
+        - Space-separated URIs to which Azure AD will redirect in response to an OAuth 2.0 request.
+    returned: always
+    type: list
+    sample: []
+spa_reply_urls:
+    description:
+        - The spa redirect urls.
+        - Space-separated URIs to which Azure AD will redirect in response to an OAuth 2.0 request.
+    returned: always
+    type: list
+    sample: []
 '''
 
 from ansible_collections.azure.azcollection.plugins.module_utils.azure_rm_common_ext import AzureRMModuleBaseExt
