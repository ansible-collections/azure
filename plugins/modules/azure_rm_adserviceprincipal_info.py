#!/usr/bin/python
#
# Copyright (c) 2020 Haiyuan Zhang, <haiyzhan@microsoft.com>
#
# GNU General Public License v3.0+ (see COPYING or https://www.gnu.org/licenses/gpl-3.0.txt)

from __future__ import absolute_import, division, print_function
__metaclass__ = type


DOCUMENTATION = '''
module: azure_rm_adserviceprincipal_info

version_added: "0.2.0"

short_description: Get Azure Active Directory service principal info

description:
    - Get Azure Active Directory service principal info.

options:
    app_id:
        description:
            - The application ID.
        type: str
    tenant:
        description:
            - The tenant ID.
        type: str
        required: True
    object_id:
        description:
            - It's service principal's object ID.
        type: str

extends_documentation_fragment:
    - azure.azcollection.azure

author:
    haiyuan_zhang (@haiyuazhang)
    Fred-sun (@Fred-sun)
'''

EXAMPLES = '''
  - name: get ad sp info
    azure_rm_adserviceprincipal_info:
      app_id: "{{ app_id }}"
      tenant: "{{ tenant_id }}"

'''

RETURN = '''
app_display_name:
    description:
        - Object's display name or its prefix.
    type: str
    returned: always
    sample: sp
app_id:
    description:
        - The application ID.
    returned: always
    type: str
    sample: xxxxxxxx-xxxx-xxxx-xxxx-xxxxxxxxxxxx
app_role_assignment_required:
    description:
        - Whether the Role of the Service Principal is set.
    type: bool
    returned: always
    sample: false
object_id:
    description:
        - It's service principal's object ID.
    returned: always
    type: str
    sample: xxxxxxxx-xxxx-xxxx-xxxx-xxxxxxxxxxxx


'''

from ansible_collections.azure.azcollection.plugins.module_utils.azure_rm_common_ext import AzureRMModuleBase

try:
    import asyncio
    from msgraph.generated.service_principals.service_principals_request_builder import ServicePrincipalsRequestBuilder
except ImportError:
    # This is handled in azure_rm_common
    pass


class AzureRMADServicePrincipalInfo(AzureRMModuleBase):
    def __init__(self):

        self.module_arg_spec = dict(
            app_id=dict(type='str'),
            object_id=dict(type='str'),
            tenant=dict(type='str'),
        )

        self.tenant = None
        self.app_id = None
        self.object_id = None
        self.results = dict(changed=False)

        super(AzureRMADServicePrincipalInfo, self).__init__(derived_arg_spec=self.module_arg_spec,
                                                            supports_check_mode=True,
                                                            supports_tags=False,
                                                            is_ad_resource=True)

    def exec_module(self, **kwargs):

        for key in list(self.module_arg_spec.keys()):
            setattr(self, key, kwargs[key])

        self._client = self.get_msgraph_client(self.tenant)

        service_principals = []

        try:
<<<<<<< HEAD
            if self.object_id is None:
                sps = asyncio.get_event_loop().run_until_complete(self.get_service_principals())    
                service_principals = list(sps.value)
            else:
                service_principals = [asyncio.get_event_loop().run_until_complete(self.get_service_principal())]
=======
            # client = self.get_graphrbac_client(self.tenant)
            client = self.get_msgraph_client(self.tenant)
            
            if self.object_id is None:
                request_configuration = ServicePrincipalsRequestBuilder.ServicePrincipalsRequestBuilderGetRequestConfiguration(
                            query_parameters = ServicePrincipalsRequestBuilder.ServicePrincipalsRequestBuilderGetQueryParameters(
                                filter = "servicePrincipalNames/any(c:c eq '{0}')".format(self.app_id),
                            ),
                            headers = {'ConsistencyLevel' : "eventual"}
                        )
                async def get_service_principals():
                    return await client.service_principals.get(request_configuration = request_configuration)
                
                spns = asyncio.run(get_service_principals()) 
                service_principals = list(spns.value)
                # service_principals = list(client.service_principals.get(filter="servicePrincipalNames/any(c:c eq '{0}')".format(self.app_id)))
            else:  
                async def get_service_principal_by_id():
                    return await client.service_principals.by_service_principal_id(self.object_id).get()
                
                service_principals = [asyncio.run(get_service_principal_by_id())]
>>>>>>> 145299ac

            self.results['service_principals'] = [self.to_dict(sp) for sp in service_principals]
        except Exception as ge:
            self.fail("failed to get service principal info {0}".format(str(ge)))

        return self.results

    def to_dict(self, object):
        return dict(
            app_id=object.app_id,
            object_id=object.id,
            app_display_name=object.display_name,
            app_role_assignment_required=object.app_role_assignment_required
        )

    async def get_service_principal(self):
        return await self._client.service_principals.by_service_principal_id(self.object_id).get()

    async def get_service_principals(self):
        request_configuration = ServicePrincipalsRequestBuilder.ServicePrincipalsRequestBuilderGetRequestConfiguration(
                            query_parameters = ServicePrincipalsRequestBuilder.ServicePrincipalsRequestBuilderGetQueryParameters(
                                filter = "servicePrincipalNames/any(c:c eq '{0}')".format(self.app_id),
                            ),
                        )        
        return await self._client.service_principals.get(request_configuration = request_configuration)

def main():
    AzureRMADServicePrincipalInfo()


if __name__ == '__main__':
    main()<|MERGE_RESOLUTION|>--- conflicted
+++ resolved
@@ -94,7 +94,7 @@
         self.module_arg_spec = dict(
             app_id=dict(type='str'),
             object_id=dict(type='str'),
-            tenant=dict(type='str'),
+            tenant=dict(type='str', required=True),
         )
 
         self.tenant = None
@@ -117,35 +117,11 @@
         service_principals = []
 
         try:
-<<<<<<< HEAD
             if self.object_id is None:
                 sps = asyncio.get_event_loop().run_until_complete(self.get_service_principals())    
                 service_principals = list(sps.value)
             else:
                 service_principals = [asyncio.get_event_loop().run_until_complete(self.get_service_principal())]
-=======
-            # client = self.get_graphrbac_client(self.tenant)
-            client = self.get_msgraph_client(self.tenant)
-            
-            if self.object_id is None:
-                request_configuration = ServicePrincipalsRequestBuilder.ServicePrincipalsRequestBuilderGetRequestConfiguration(
-                            query_parameters = ServicePrincipalsRequestBuilder.ServicePrincipalsRequestBuilderGetQueryParameters(
-                                filter = "servicePrincipalNames/any(c:c eq '{0}')".format(self.app_id),
-                            ),
-                            headers = {'ConsistencyLevel' : "eventual"}
-                        )
-                async def get_service_principals():
-                    return await client.service_principals.get(request_configuration = request_configuration)
-                
-                spns = asyncio.run(get_service_principals()) 
-                service_principals = list(spns.value)
-                # service_principals = list(client.service_principals.get(filter="servicePrincipalNames/any(c:c eq '{0}')".format(self.app_id)))
-            else:  
-                async def get_service_principal_by_id():
-                    return await client.service_principals.by_service_principal_id(self.object_id).get()
-                
-                service_principals = [asyncio.run(get_service_principal_by_id())]
->>>>>>> 145299ac
 
             self.results['service_principals'] = [self.to_dict(sp) for sp in service_principals]
         except Exception as ge:
