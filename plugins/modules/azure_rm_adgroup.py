#!/usr/bin/python
#
# Copyright (c) 2021 Cole Neubauer, (@coleneubauer)
#
# GNU General Public License v3.0+ (see COPYING or https://www.gnu.org/licenses/gpl-3.0.txt)

from __future__ import absolute_import, division, print_function

__metaclass__ = type

DOCUMENTATION = '''
module: azure_rm_adgroup
version_added: "1.6.0"
short_description: Manage Azure Active Directory group
description:
    - Create, update or delete Azure Active Directory group.
options:
    state:
        description:
            - Assert the state of the resource group. Use C(present) to create or update and C(absent) to delete.
        default: present
        choices:
            - absent
            - present
        type: str
    object_id:
        description:
            - The object id for the ad group.
            - Can be used to reference when updating an existing group.
            - Ignored when attempting to create a group.
        type: str
    display_name:
        description:
            - The display name of the ad group.
            - Can be used with I(mail_nickname) instead of I(object_id) to reference existing group.
            - Required when creating a new ad group.
        type: str
    mail_nickname:
        description:
            - The mail nickname of the ad group.
            - Can be used with I(display_name) instead of I(object_id) to reference existing group.
            - Required when creating a new ad group.
        type: str
    present_members:
        description:
            - The azure ad objects asserted to be members of the group.
            - This list does not need to be all inclusive. Objects that are members and not on this list remain members.
        type: list
        elements: str
    absent_members:
        description:
            - The azure ad objects asserted to not be members of the group.
        type: list
        elements: str
    present_owners:
        description:
            - The azure ad objects asserted to be owners of the group.
            - This list does not need to be all inclusive. Objects that are owners and not on this list remain members.
        type: list
        elements: str
    absent_owners:
        description:
            - The azure ad objects asserted to not be owners of the group.
        type: list
        elements: str
<<<<<<< HEAD
    raw_membership:
        description:
            - By default the group_members return property is flattened and partially filtered of non-User objects before return. This argument disables those transformations.
        default: false
        type: bool
=======
    description:
        description:
            - An optional description for the group.
        type: str
>>>>>>> 038fdef0
extends_documentation_fragment:
    - azure.azcollection.azure
author:
    - Cole Neubauer(@coleneubauer)
'''

EXAMPLES = '''
- name: Create Group
  azure_rm_adgroup:
    display_name: "Group-Name"
    mail_nickname: "Group-Mail-Nickname"
    description: 'fortest'
    state: 'present'

- name: Delete Group using display_name and mail_nickname
  azure_rm_adgroup:
    display_name: "Group-Name"
    mail_nickname: "Group-Mail-Nickname"
    state: 'absent'

- name: Delete Group using object_id
  azure_rm_adgroup:
    object_id: xxxxxxxx-xxxx-xxxx-xxxx-xxxxxxxxxxxx
    state: 'absent'

- name: Ensure Users are Members of a Group using display_name and mail_nickname
  azure_rm_adgroup:
    display_name: "Group-Name"
    mail_nickname: "Group-Mail-Nickname"
    state: 'present'
    present_members:
      - "{{ ad_object_1_object_id }}"
      - "{{ ad_object_2_object_id }}"

- name: Ensure Users are Members of a Group using object_id
  azure_rm_adgroup:
    object_id: xxxxxxxx-xxxx-xxxx-xxxx-xxxxxxxxxxxx
    state: 'present'
    present_members:
      - "{{ ad_object_1_object_id }}"
      - "{{ ad_object_2_object_id }}"

- name: Ensure Users are Members of a Group using object_id. Specify the group_membership return should be unfiltered
  azure_rm_adgroup:
    object_id: xxxxxxxx-xxxx-xxxx-xxxx-xxxxxxxxxxxx
    state: 'present'
    present_members:
      - "{{ ad_object_1_object_id }}"
      - "{{ ad_object_2_object_id }}"
    raw_membership: true

- name: Ensure Users are not Members of a Group using display_name and mail_nickname
  azure_rm_adgroup:
    display_name: "Group-Name"
    mail_nickname: "Group-Mail-Nickname"
    state: 'present'
    absent_members:
      - "{{ ad_object_1_object_id }}"

- name: Ensure Users are not Members of a Group using object_id
  azure_rm_adgroup:
    object_id: xxxxxxxx-xxxx-xxxx-xxxx-xxxxxxxxxxxx
    state: 'present'
    absent_members:
      - "{{ ad_object_1_object_id }}"

- name: Ensure Users are Owners of a Group using display_name and mail_nickname
  azure_rm_adgroup:
    display_name: "Group-Name"
    mail_nickname: "Group-Mail-Nickname"
    state: 'present'
    present_owners:
      - "{{ ad_object_1_object_id }}"
      - "{{ ad_object_2_object_id }}"

- name: Ensure Users are Owners of a Group using object_id
  azure_rm_adgroup:
    object_id: xxxxxxxx-xxxx-xxxx-xxxx-xxxxxxxxxxxx
    state: 'present'
    present_owners:
      - "{{ ad_object_1_object_id }}"
      - "{{ ad_object_2_object_id }}"

- name: Ensure Users are not Owners of a Group using display_name and mail_nickname
  azure_rm_adgroup:
    display_name: "Group-Name"
    mail_nickname: "Group-Mail-Nickname"
    state: 'present'
    absent_owners:
      - "{{ ad_object_1_object_id }}"
      - "{{ ad_object_2_object_id }}"

- name: Ensure Users are not Owners of a Group using object_id
  azure_rm_adgroup:
    object_id: xxxxxxxx-xxxx-xxxx-xxxx-xxxxxxxxxxxx
    state: 'present'
    absent_owners:
      - "{{ ad_object_1_object_id }}"
      - "{{ ad_object_2_object_id }}"
'''

RETURN = '''
object_id:
    description:
        - The object_id for the group.
    type: str
    returned: always
    sample: xxxxxxxx-xxxx-xxxx-xxxx-xxxxxxxxxxxx
display_name:
    description:
        - The display name of the group.
    returned: always
    type: str
    sample: GroupName
mail_nickname:
    description:
        - The mail alias for the group.
    returned: always
    type: str
    sample: groupname
mail_enabled:
    description:
        - Whether the group is mail-enabled. Must be false. This is because only pure security groups can be created using the Graph API.
    returned: always
    type: bool
    sample: False
security_enabled:
    description:
        - Whether the group is security-enable.
    returned: always
    type: bool
    sample: False
mail:
    description:
        - The primary email address of the group.
    returned: always
    type: str
    sample: group@contoso.com
group_owners:
    description:
        - The owners of the group.
    returned: always
    type: list
group_members:
    description:
        - The members of the group. If raw_membership is false, this contains the transitive members property. Otherwise, it contains the members property.
    returned: always
    type: list
description:
    description:
        - An optional description for the group.
    type: str
    returned: always
    sample: 'fortest'
'''

from ansible_collections.azure.azcollection.plugins.module_utils.azure_rm_common_ext import AzureRMModuleBase

try:
    import asyncio
    from msgraph.generated.groups.groups_request_builder import GroupsRequestBuilder
    from msgraph.generated.models.group import Group
    from msgraph.generated.groups.item.transitive_members.transitive_members_request_builder import \
        TransitiveMembersRequestBuilder
    from msgraph.generated.groups.item.group_item_request_builder import GroupItemRequestBuilder
    from msgraph.generated.models.reference_create import ReferenceCreate
except ImportError:
    # This is handled in azure_rm_common
    pass


class AzureRMADGroup(AzureRMModuleBase):
    def __init__(self):

        self.module_arg_spec = dict(
            object_id=dict(type='str'),
            display_name=dict(type='str'),
            mail_nickname=dict(type='str'),
            present_members=dict(type='list', elements='str'),
            present_owners=dict(type='list', elements='str'),
            absent_members=dict(type='list', elements='str'),
            absent_owners=dict(type='list', elements='str'),
<<<<<<< HEAD
            raw_membership=dict(type='bool', default=False),
=======
            description=dict(type='str'),
>>>>>>> 038fdef0
            state=dict(
                type='str',
                default='present',
                choices=['present', 'absent']
            ),
        )

        self.display_name = None
        self.mail_nickname = None
        self.object_id = None
        self.present_members = []
        self.present_owners = []
        self.absent_members = []
        self.absent_owners = []
        self.state = None
        self.results = dict(changed=False)
        self._client = None
        self.raw_membership = False

        super(AzureRMADGroup, self).__init__(derived_arg_spec=self.module_arg_spec,
                                             supports_check_mode=False,
                                             supports_tags=False,
                                             is_ad_resource=True)

    def exec_module(self, **kwargs):
        for key in list(self.module_arg_spec.keys()):
            setattr(self, key, kwargs[key])

        try:
            self._client = self.get_msgraph_client()
            ad_groups = []

            if self.display_name and self.mail_nickname:
                filter = "displayName eq '{0}' and mailNickname eq '{1}'".format(self.display_name, self.mail_nickname)
                ad_groups = asyncio.get_event_loop().run_until_complete(self.get_group_list(filter))
                if ad_groups:
                    self.object_id = ad_groups[0].id

            elif self.object_id:
                ad_groups = [asyncio.get_event_loop().run_until_complete(self.get_group(self.object_id))]

            if ad_groups:
                if self.state == "present":
                    self.results["changed"] = False
                elif self.state == "absent":
                    asyncio.get_event_loop().run_until_complete(self.delete_group(self.object_id))
                    ad_groups = []
                    self.results["changed"] = True
            else:
                if self.state == "present":
                    if self.display_name and self.mail_nickname:
                        group = Group(
                            mail_enabled=False,
                            security_enabled=True,
                            group_types=[],
                            display_name=self.display_name,
                            mail_nickname=self.mail_nickname,
                            description=self.description
                        )

                        ad_groups = [asyncio.get_event_loop().run_until_complete(self.create_group(group))]
                        self.results["changed"] = True
                    else:
                        raise ValueError(
                            'The group does not exist. Both display_name : {0} and mail_nickname : {1} must be passed to create a new group'
                            .format(self.display_name, self.mail_nickname))
                elif self.state == "absent":
                    self.results["changed"] = False

            if ad_groups and ad_groups[0] is not None:
                self.update_members(ad_groups[0].id)
                self.update_owners(ad_groups[0].id)
                self.results.update(self.set_results(ad_groups[0]))

        except Exception as e:
            self.fail(e)
        return self.results

    def update_members(self, group_id):
        current_members = []

        if self.present_members or self.absent_members:
            ret = asyncio.get_event_loop().run_until_complete(self.get_group_members(group_id))
            current_members = [object.id for object in ret]

        if self.present_members:
            present_members_by_object_id = self.dictionary_from_object_urls(self.present_members)

            members_to_add = list(set(present_members_by_object_id.keys()) - set(current_members))

            if members_to_add:
                for member_object_id in members_to_add:
                    asyncio.get_event_loop().run_until_complete(
                        self.add_group_member(group_id, present_members_by_object_id[member_object_id]))
                self.results["changed"] = True

        if self.absent_members:
            members_to_remove = list(set(self.absent_members).intersection(set(current_members)))

            if members_to_remove:
                for member in members_to_remove:
                    asyncio.get_event_loop().run_until_complete(self.delete_group_member(group_id, member))
                self.results["changed"] = True

    def update_owners(self, group_id):
        current_owners = []

        if self.present_owners or self.absent_owners:
            ret = asyncio.get_event_loop().run_until_complete(self.get_group_owners(group_id))
            current_owners = [object.id for object in ret.value]

        if self.present_owners:

            present_owners_by_object_id = self.dictionary_from_object_urls(self.present_owners)
            owners_to_add = list(set(present_owners_by_object_id.keys()) - set(current_owners))

            if owners_to_add:
                for owner_object_id in owners_to_add:
                    asyncio.get_event_loop().run_until_complete(
                        self.add_group_owner(group_id, present_owners_by_object_id[owner_object_id]))
                self.results["changed"] = True

        if self.absent_owners:
            owners_to_remove = list(set(self.absent_owners).intersection(set(current_owners)))

            if owners_to_remove:
                for owner in owners_to_remove:
                    asyncio.get_event_loop().run_until_complete(self.remove_group_owner(group_id, owner))
                self.results["changed"] = True

    def dictionary_from_object_urls(self, object_urls):
        objects_by_object_id = {}

        for urls in object_urls:
            object_id = urls.split("/")[-1]
            objects_by_object_id[object_id] = urls

        return objects_by_object_id

    def application_to_dict(self, object):
        return dict(
            app_id=object.app_id,
            object_id=object.object_id,
            display_name=object.display_name,
        )

    def serviceprincipal_to_dict(self, object):
        return dict(
            app_id=object.app_id,
            object_id=object.id,
            app_display_name=object.display_name,
            app_role_assignment_required=object.app_role_assignment_required
        )

    def group_to_dict(self, object):
        return dict(
            object_id=object.id,
            display_name=object.display_name,
            mail_nickname=object.mail_nickname,
            mail_enabled=object.mail_enabled,
            security_enabled=object.security_enabled,
            mail=object.mail,
            description=object.description
        )

    def user_to_dict(self, object):
        return dict(
            object_id=object.id,
            display_name=object.display_name,
            user_principal_name=object.user_principal_name,
            mail_nickname=object.mail_nickname,
            mail=object.mail,
            account_enabled=object.account_enabled,
            user_type=object.user_type
        )

    def result_to_dict(self, object):
        if object.odata_type == "#microsoft.graph.group":
            return self.group_to_dict(object)
        elif object.odata_type == "#microsoft.graph.user":
            return self.user_to_dict(object)
        elif object.odata_type == "#microsoft.graph.application":
            return self.application_to_dict(object)
        elif object.odata_type == "#microsoft.graph.servicePrincipal":
            return self.serviceprincipal_to_dict(object)
        else:
            return object.odata_type

    def set_results(self, object):
        results = self.group_to_dict(object)

        if results["object_id"] and (self.present_owners or self.absent_owners):
            ret = asyncio.get_event_loop().run_until_complete(self.get_group_owners(results["object_id"]))
            results["group_owners"] = [self.result_to_dict(object) for object in ret.value]

        if results["object_id"] and (self.present_members or self.absent_members):
            ret = asyncio.get_event_loop().run_until_complete(self.get_group_members(results["object_id"]))
            results["group_members"] = [self.result_to_dict(object) for object in ret]

        return results

    async def create_group(self, create_group):
        return await self._client.groups.post(body=create_group)

    async def delete_group(self, group_id):
        await self._client.groups.by_group_id(group_id).delete()

    async def get_group(self, group_id):
        return await self._client.groups.by_group_id(group_id).get()

    async def get_group_list(self, filter=None):
        if filter:
            request_configuration = GroupsRequestBuilder.GroupsRequestBuilderGetRequestConfiguration(
                query_parameters=GroupsRequestBuilder.GroupsRequestBuilderGetQueryParameters(
                    count=True,
                    filter=filter,
                ),
            )
            groups = await self._client.groups.get(request_configuration=request_configuration)
        else:
            groups = await self._client.groups.get()

        if groups and groups.value:
            return groups.value
        return []

    async def get_group_members(self, group_id, filters=None):
        if self.raw_membership:
            return await self.get_raw_group_members(group_id, filters)
        else:
            return await self.get_transitive_group_members(group_id, filters)

    async def get_transitive_group_members(self, group_id, filters=None):
        request_configuration = TransitiveMembersRequestBuilder.TransitiveMembersRequestBuilderGetRequestConfiguration(
            query_parameters=TransitiveMembersRequestBuilder.TransitiveMembersRequestBuilderGetQueryParameters(
                count=True,
            ),
        )
        if filters:
            request_configuration.query_parameters.filter = filters
        response = await self._client.groups.by_group_id(group_id).transitive_members.get(
            request_configuration=request_configuration)
        return response.value

    async def get_raw_group_members(self, group_id, filters=None):
        request_configuration = GroupItemRequestBuilder.GroupItemRequestBuilderGetRequestConfiguration(
            query_parameters=GroupItemRequestBuilder.GroupItemRequestBuilderGetQueryParameters(
                # this ensures service principals are returned
                # see https://learn.microsoft.com/en-us/graph/api/group-list-members?view=graph-rest-1.0&tabs=http
                expand=["members"]
            ),
        )
        if filters:
            request_configuration.query_parameters.filter = filters
        group = await self._client.groups.by_group_id(group_id).get(request_configuration=request_configuration)
        return group.members

    async def add_group_member(self, group_id, obj_id):
        request_body = ReferenceCreate(
            odata_id="https://graph.microsoft.com/v1.0/directoryObjects/{0}".format(obj_id),
        )
        await self._client.groups.by_group_id(group_id).members.ref.post(body=request_body)

    async def delete_group_member(self, group_id, member_id):
        await self._client.groups.by_group_id(group_id).members.by_directory_object_id(member_id).ref.delete()

    async def get_group_owners(self, group_id):
        request_configuration = GroupsRequestBuilder.GroupsRequestBuilderGetRequestConfiguration(
            query_parameters=GroupsRequestBuilder.GroupsRequestBuilderGetQueryParameters(
                count=True,
            ),
        )
        return await self._client.groups.by_group_id(group_id).owners.get(request_configuration=request_configuration)

    async def add_group_owner(self, group_id, obj_id):
        request_body = ReferenceCreate(
            odata_id="https://graph.microsoft.com/v1.0/users/{0}".format(obj_id),
        )
        await self._client.groups.by_group_id(group_id).owners.ref.post(body=request_body)

    async def remove_group_owner(self, group_id, obj_id):
        await self._client.groups.by_group_id(group_id).owners.by_directory_object_id(obj_id).ref.delete()


def main():
    AzureRMADGroup()


if __name__ == '__main__':
    main()<|MERGE_RESOLUTION|>--- conflicted
+++ resolved
@@ -63,18 +63,15 @@
             - The azure ad objects asserted to not be owners of the group.
         type: list
         elements: str
-<<<<<<< HEAD
     raw_membership:
         description:
             - By default the group_members return property is flattened and partially filtered of non-User objects before return. This argument disables those transformations.
         default: false
         type: bool
-=======
     description:
         description:
             - An optional description for the group.
         type: str
->>>>>>> 038fdef0
 extends_documentation_fragment:
     - azure.azcollection.azure
 author:
@@ -257,11 +254,8 @@
             present_owners=dict(type='list', elements='str'),
             absent_members=dict(type='list', elements='str'),
             absent_owners=dict(type='list', elements='str'),
-<<<<<<< HEAD
             raw_membership=dict(type='bool', default=False),
-=======
             description=dict(type='str'),
->>>>>>> 038fdef0
             state=dict(
                 type='str',
                 default='present',
