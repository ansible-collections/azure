#!/usr/bin/python
#
# Copyright (c) 2018 Zim Kalinowski, <zikalino@microsoft.com>
#
# GNU General Public License v3.0+ (see COPYING or https://www.gnu.org/licenses/gpl-3.0.txt)

from __future__ import absolute_import, division, print_function
__metaclass__ = type


DOCUMENTATION = '''
---
module: azure_rm_resource
version_added: "0.1.2"
short_description: Create any Azure resource
description:
    - Create, update or delete any Azure resource using Azure REST API.
    - This module gives access to resources that are not supported via Ansible modules.
    - Refer to U(https://docs.microsoft.com/en-us/rest/api/) regarding details related to specific resource REST API.

options:
    url:
        description:
            - Azure RM Resource URL.
    api_version:
        description:
            - Specific API version to be used.
    provider:
        description:
            - Provider type.
            - Required if URL is not specified.
    resource_group:
        description:
            - Resource group to be used.
            - Required if URL is not specified.
    resource_type:
        description:
            - Resource type.
            - Required if URL is not specified.
    resource_name:
        description:
            - Resource name.
            - Required if URL Is not specified.
    subresource:
        description:
            - List of subresources.
        default: []
        suboptions:
            namespace:
                description:
                    - Subresource namespace.
            type:
                description:
                    - Subresource type.
            name:
                description:
                    - Subresource name.
    body:
        description:
            - The body of the HTTP request/response to the web service.
    method:
        description:
            - The HTTP method of the request or response. It must be uppercase.
        choices:
            - GET
            - PUT
            - POST
            - HEAD
            - PATCH
            - DELETE
            - MERGE
        default: "PUT"
    status_code:
        description:
            - A valid, numeric, HTTP status code that signifies success of the request. Can also be comma separated list of status codes.
        type: list
        default: [ 200, 201, 202 ]
    idempotency:
        description:
            - If enabled, idempotency check will be done by using I(method=GET) first and then comparing with I(body).
        default: no
        type: bool
    polling_timeout:
        description:
            - If enabled, idempotency check will be done by using I(method=GET) first and then comparing with I(body).
        default: 0
        type: int
    polling_interval:
        description:
            - If enabled, idempotency check will be done by using I(method=GET) first and then comparing with I(body).
        default: 60
        type: int
    state:
        description:
            - Assert the state of the resource. Use C(present) to create or update resource or C(absent) to delete resource.
        default: present
        choices:
            - absent
            - present

extends_documentation_fragment:
    - azure.azcollection.azure

author:
    - Zim Kalinowski (@zikalino)

'''

EXAMPLES = '''
  - name: Update scaleset info using azure_rm_resource
    azure_rm_resource:
      resource_group: myResourceGroup
      provider: compute
      resource_type: virtualmachinescalesets
      resource_name: myVmss
      api_version: "2017-12-01"
      body: { body }
'''

RETURN = '''
response:
    description:
        - Response specific to resource type.
    returned: always
    type: complex
    contains:
        id:
            description:
                - Resource ID.
            type: str
            returned: always
            sample: "/subscriptions/xxxx...xxxx/resourceGroups/v-xisuRG/providers/Microsoft.Storage/storageAccounts/staccb57dc95183"
        kind:
            description:
                - The kind of storage.
            type: str
            returned: always
            sample: Storage
        location:
            description:
                - The resource location, defaults to location of the resource group.
            type: str
            returned: always
            sample: eastus
        name:
            description:
                The storage account name.
            type: str
            returned: always
            sample: staccb57dc95183
        properties:
            description:
                - The storage account's related properties.
            type: dict
            returned: always
            sample: {
                    "creationTime": "2019-06-13T06:34:33.0996676Z",
                    "encryption": {
                                  "keySource": "Microsoft.Storage",
                                  "services": {
                                              "blob": {
                                              "enabled": true,
                                              "lastEnabledTime": "2019-06-13T06:34:33.1934074Z"
                                                      },
                                              "file": {
                                                      "enabled": true,
                                                      "lastEnabledTime": "2019-06-13T06:34:33.1934074Z"
                                                      }
                                               }
                                  },
                    "networkAcls": {
                    "bypass": "AzureServices",
                    "defaultAction": "Allow",
                    "ipRules": [],
                    "virtualNetworkRules": []
                                   },
                    "primaryEndpoints": {
                    "blob": "https://staccb57dc95183.blob.core.windows.net/",
                    "file": "https://staccb57dc95183.file.core.windows.net/",
                    "queue": "https://staccb57dc95183.queue.core.windows.net/",
                    "table": "https://staccb57dc95183.table.core.windows.net/"
                                       },
                    "primaryLocation": "eastus",
                    "provisioningState": "Succeeded",
                    "secondaryLocation": "westus",
                    "statusOfPrimary": "available",
                    "statusOfSecondary": "available",
                    "supportsHttpsTrafficOnly": false
                    }
        sku:
            description:
                - The storage account SKU.
            type: dict
            returned: always
            sample: {
                    "name": "Standard_GRS",
                    "tier": "Standard"
                    }
        tags:
            description:
                - Resource tags.
            type: dict
            returned: always
            sample: { 'key1': 'value1' }
        type:
            description:
                - The resource type.
            type: str
            returned: always
            sample: "Microsoft.Storage/storageAccounts"

'''

from ansible_collections.azure.azcollection.plugins.module_utils.azure_rm_common import AzureRMModuleBase
from ansible_collections.azure.azcollection.plugins.module_utils.azure_rm_common_rest import GenericRestClient
from ansible.module_utils.common.dict_transformations import dict_merge

try:
<<<<<<< HEAD
    from azure.mgmt.core.tools import resource_id, is_valid_resource_id
=======
    from msrestazure.tools import resource_id
>>>>>>> 5b058c28
    import json

except ImportError:
    # This is handled in azure_rm_common
    pass


class AzureRMResource(AzureRMModuleBase):
    def __init__(self):
        # define user inputs into argument
        self.module_arg_spec = dict(
            url=dict(
                type='str'
            ),
            provider=dict(
                type='str',
            ),
            resource_group=dict(
                type='str',
            ),
            resource_type=dict(
                type='str',
            ),
            resource_name=dict(
                type='str',
            ),
            subresource=dict(
                type='list',
                default=[]
            ),
            api_version=dict(
                type='str'
            ),
            method=dict(
                type='str',
                default='PUT',
                choices=["GET", "PUT", "POST", "HEAD", "PATCH", "DELETE", "MERGE"]
            ),
            body=dict(
                type='raw'
            ),
            status_code=dict(
                type='list',
                default=[200, 201, 202]
            ),
            idempotency=dict(
                type='bool',
                default=False
            ),
            polling_timeout=dict(
                type='int',
                default=0
            ),
            polling_interval=dict(
                type='int',
                default=60
            ),
            state=dict(
                type='str',
                default='present',
                choices=['present', 'absent']
            )
        )
        # store the results of the module operation
        self.results = dict(
            changed=False,
            response=None
        )
        self.mgmt_client = None
        self.url = None
        self.api_version = None
        self.provider = None
        self.resource_group = None
        self.resource_type = None
        self.resource_name = None
        self.subresource_type = None
        self.subresource_name = None
        self.subresource = []
        self.method = None
        self.status_code = []
        self.idempotency = False
        self.polling_timeout = None
        self.polling_interval = None
        self.state = None
        self.body = None
        super(AzureRMResource, self).__init__(self.module_arg_spec, supports_tags=False)

    def exec_module(self, **kwargs):
        for key in self.module_arg_spec:
            setattr(self, key, kwargs[key])
        self.mgmt_client = self.get_mgmt_svc_client(GenericRestClient,
                                                    is_track2=True,
                                                    base_url=self._cloud_environment.endpoints.resource_manager)

        if self.state == 'absent':
            self.method = 'DELETE'
            self.status_code.append(204)

        if self.url is None:
            orphan = None
            rargs = dict()
            rargs['subscription'] = self.subscription_id
            rargs['resource_group'] = self.resource_group
            if not (self.provider is None or self.provider.lower().startswith('.microsoft')):
                rargs['namespace'] = "Microsoft." + self.provider
            else:
                rargs['namespace'] = self.provider

            if self.resource_type is not None and self.resource_name is not None:
                rargs['type'] = self.resource_type
                rargs['name'] = self.resource_name
                for i in range(len(self.subresource)):
                    resource_ns = self.subresource[i].get('namespace', None)
                    resource_type = self.subresource[i].get('type', None)
                    resource_name = self.subresource[i].get('name', None)
                    if resource_type is not None and resource_name is not None:
                        rargs['child_namespace_' + str(i + 1)] = resource_ns
                        rargs['child_type_' + str(i + 1)] = resource_type
                        rargs['child_name_' + str(i + 1)] = resource_name
                    else:
                        orphan = resource_type
            else:
                orphan = self.resource_type

            self.url = resource_id(**rargs)

            if orphan is not None:
                self.url += '/' + orphan

        # if api_version was not specified, get latest one
        if not self.api_version:
            try:
                # extract provider and resource type
                if "/providers/" in self.url:
                    provider = self.url.split("/providers/")[1].split("/")[0]
                    resourceType = self.url.split(provider + "/")[1].split("/")[0]
                    url = "/subscriptions/" + self.subscription_id + "/providers/" + provider
                    api_versions = json.loads(self.mgmt_client.query(url, "GET", {'api-version': '2015-01-01'}, None, None, [200], 0, 0).body())
                    for rt in api_versions['resourceTypes']:
                        if rt['resourceType'].lower() == resourceType.lower():
                            self.api_version = rt['apiVersions'][0]
                            break
                else:
                    # if there's no provider in API version, assume Microsoft.Resources
                    self.api_version = '2018-05-01'
                if not self.api_version:
                    self.fail("Couldn't find api version for {0}/{1}".format(provider, resourceType))
            except Exception as exc:
                self.fail("Failed to obtain API version: {0}".format(str(exc)))

        query_parameters = {}
        query_parameters['api-version'] = self.api_version

        header_parameters = {}
        header_parameters['Content-Type'] = 'application/json; charset=utf-8'

        needs_update = True
        response = None

        if self.idempotency:
            original = self.mgmt_client.query(self.url, "GET", query_parameters, None, None, [200, 404], 0, 0)

            if original.status_code == 404:
                if self.state == 'absent':
                    needs_update = False
            else:
                try:
                    response = json.loads(original.body())
                    needs_update = (dict_merge(response, self.body) != response)
                except Exception:
                    pass

        if needs_update:
            response = self.mgmt_client.query(self.url,
                                              self.method,
                                              query_parameters,
                                              header_parameters,
                                              self.body,
                                              self.status_code,
                                              self.polling_timeout,
                                              self.polling_interval)
            if self.state == 'present' and self.method != 'DELETE':
                try:
                    response = json.loads(response.body())
                except Exception:
                    response = response.context['deserialized_data']
            else:
                response = None

        self.results['response'] = response
        self.results['changed'] = needs_update

        return self.results


def main():
    AzureRMResource()


if __name__ == '__main__':
    main()<|MERGE_RESOLUTION|>--- conflicted
+++ resolved
@@ -216,11 +216,7 @@
 from ansible.module_utils.common.dict_transformations import dict_merge
 
 try:
-<<<<<<< HEAD
-    from azure.mgmt.core.tools import resource_id, is_valid_resource_id
-=======
-    from msrestazure.tools import resource_id
->>>>>>> 5b058c28
+    from azure.mgmt.core.tools import resource_id
     import json
 
 except ImportError:
