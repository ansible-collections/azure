#!/usr/bin/python
#
# Copyright (c) 2017 Zim Kalinowski, <zikalino@microsoft.com>
#
# GNU General Public License v3.0+ (see COPYING or https://www.gnu.org/licenses/gpl-3.0.txt)

from __future__ import absolute_import, division, print_function
__metaclass__ = type


DOCUMENTATION = '''
---
module: azure_rm_containerinstance_info
version_added: "0.1.2"
short_description: Get Azure Container Instance facts
description:
    - Get facts of Container Instance.

options:
    resource_group:
        description:
            - The name of the resource group.
        type: str
        required: True
    name:
        description:
            - The name of the container instance.
        type: str
    tags:
        description:
            - Limit results by providing of tags. Format tags 'key:value'.
        type: dict

extends_documentation_fragment:
    - azure.azcollection.azure
    - azure.azcollection.azure_tags

author:
    - Zim Kalinowski (@zikalino)

'''

EXAMPLES = '''
  - name: Get specific Container Instance facts
    azure_rm_containerinstance_info:
      resource_group: myResourceGroup
      name: myContainer

  - name: List Container Instances in a specified resource group name
    azure_rm_containerinstance_info:
      resource_group: myResourceGroup
'''

RETURN = '''
container_groups:
    description: A list of Container Instance dictionaries.
    returned: always
    type: complex
    contains:
        id:
            description:
                - The resource id.
            returned: always
            type: str
            sample: "/subscriptions/xxxxxxxx-xxxx-xxxx-xxxx-xxxxxxxxxxxx/resourceGroups/myResourceGroup/providers/Microsoft.ContainerInstance/contain
                     erGroups/myContainer"
        resource_group:
            description:
                - Resource group where the container exists.
            returned: always
            type: str
            sample: testrg
        name:
            description:
                - The resource name.
            returned: always
            type: str
            sample: mycontainers
        location:
            description:
                - The resource location.
            returned: always
            type: str
            sample: westus
        os_type:
            description:
                - The OS type of containers.
            returned: always
            type: str
            sample: linux
        ip_address:
            description:
                - IP address of the container instance.
            returned: always
            type: str
            sample: 173.15.18.1
        dns_name_label:
            description:
                - The Dns name label for the IP.
            returned: always
            type: str
            sample: mydomain
        ports:
            description:
                - List of ports exposed by the container instance.
            returned: always
            type: list
            sample: [ 80, 81 ]
        containers:
            description:
                - The containers within the container group.
            returned: always
            type: complex
            sample: containers
            contains:
                name:
                    description:
                        - The name of the container instance.
                    returned: always
                    type: str
                    sample: "/subscriptions/xxxxxxxx-xxxx-xxxx-xxxx-xxxxxxxxxxxx/resourceGroups/myResourceGroup/providers/Microsoft.ContainerInstance
                             /containerGroups/myContainer"
                image:
                    description:
                        - The container image name.
                    returned: always
                    type: str
                    sample: "/subscriptions/xxxxxxxx-xxxx-xxxx-xxxx-xxxxxxxxxxxx/resourceGroups/myResourceGroup/providers/Microsoft.ContainerInstance
                             /containerGroups/myContainer"
                memory:
                    description:
                        - The required memory of the containers in GB.
                    returned: always
                    type: float
                    sample: 1.5
                cpu:
                    description:
                        - The required number of CPU cores of the containers.
                    returned: always
                    type: int
                    sample: 1
                ports:
                    description:
                        - List of ports exposed within the container group.
                    returned: always
                    type: list
                    sample: [ 80, 81 ]
                commands:
                    description:
                        - List of commands to execute within the container instance in exec form.
                    returned: always
                    type: list
                    sample: [ "pip install abc" ]
                volume_mounts:
                    description:
                        - The list of volumes mounted in container instance
                    returned: If volumes mounted in container instance
                    type: list
                    sample: [
                        {
                            "mount_path": "/mnt/repo",
                            "name": "myvolume1"
                        }
                    ]
                environment_variables:
                    description:
                        - List of container environment variables.
                    type: complex
                    contains:
                        name:
                            description:
                                - Environment variable name.
                            type: str
                        value:
                            description:
                                - Environment variable value.
                            type: str
        volumes:
            description: The list of Volumes that can be mounted by container instances
            returned: If container group has volumes
            type: list
            sample: [
                {
                    "git_repo": {
                        "repository": "https://github.com/Azure-Samples/aci-helloworld.git"
                    },
                    "name": "myvolume1"
                }
            ]
        tags:
            description: Tags assigned to the resource. Dictionary of string:string pairs.
            type: dict
            sample: { "tag1": "abc" }
'''

from ansible_collections.azure.azcollection.plugins.module_utils.azure_rm_common import AzureRMModuleBase
from ansible.module_utils.common.dict_transformations import _camel_to_snake

try:
    from msrestazure.azure_exceptions import CloudError
    from msrestazure.azure_operation import AzureOperationPoller
    from azure.mgmt.containerinstance import ContainerInstanceManagementClient
    from msrest.serialization import Model
except ImportError:
    # This is handled in azure_rm_common
    pass


class AzureRMContainerInstanceInfo(AzureRMModuleBase):
    def __init__(self):
        # define user inputs into argument
        self.module_arg_spec = dict(
            resource_group=dict(
                type='str',
                required=True
            ),
            name=dict(
                type='str'
            ),
            tags=dict(
                type='dict'
            )
        )
        # store the results of the module operation
        self.results = dict(
            changed=False,
        )
        self.resource_group = None
        self.name = None
        self.tags = None

<<<<<<< HEAD
        super(AzureRMContainerInstanceInfo, self).__init__(self.module_arg_spec, supports_tags=True)
=======
        super(AzureRMContainerInstanceInfo, self).__init__(self.module_arg_spec, supports_check_mode=True, supports_tags=False)
>>>>>>> 0a69a82b

    def exec_module(self, **kwargs):

        is_old_facts = self.module._name == 'azure_rm_containerinstance_facts'
        if is_old_facts:
            self.module.deprecate("The 'azure_rm_containerinstance_facts' module has been renamed to 'azure_rm_containerinstance_info'", version=(2.9, ))

        for key in self.module_arg_spec:
            setattr(self, key, kwargs[key])

        if (self.name is not None):
            self.results['containerinstances'] = self.get()
        elif (self.resource_group is not None):
            self.results['containerinstances'] = self.list_by_resource_group()
        else:
            self.results['containerinstances'] = self.list_all()
        return self.results

    def get(self):
        response = None
        results = []
        try:
            response = self.containerinstance_client.container_groups.get(resource_group_name=self.resource_group,
                                                                          container_group_name=self.name)
            self.log("Response : {0}".format(response))
        except CloudError as e:
            self.log('Could not get facts for Container Instances.')

        if response is not None and self.has_tags(response.tags, self.tags):
            results.append(self.format_item(response))

        return results

    def list_by_resource_group(self):
        response = None
        results = []
        try:
            response = self.containerinstance_client.container_groups.list_by_resource_group(resource_group_name=self.resource_group)
            self.log("Response : {0}".format(response))
        except CloudError as e:
            self.fail('Could not list facts for Container Instances.')

        if response is not None:
            for item in response:
                if self.has_tags(item.tags, self.tags):
                    results.append(self.format_item(item))

        return results

    def list_all(self):
        response = None
        results = []
        try:
            response = self.containerinstance_client.container_groups.list()
            self.log("Response : {0}".format(response))
        except CloudError as e:
            self.fail('Could not list facts for Container Instances.')

        if response is not None:
            for item in response:
                if self.has_tags(item.tags, self.tags):
                    results.append(self.format_item(item))

        return results

    def format_item(self, item):
        d = item.as_dict()
        containers = d['containers']
        ports = d['ip_address']['ports'] if 'ip_address' in d else []
        resource_group = d['id'].split('resourceGroups/')[1].split('/')[0]

        for port_index in range(len(ports)):
            ports[port_index] = ports[port_index]['port']

        for container_index in range(len(containers)):
            old_container = containers[container_index]
            new_container = {
                'name': old_container['name'],
                'image': old_container['image'],
                'memory': old_container['resources']['requests']['memory_in_gb'],
                'cpu': old_container['resources']['requests']['cpu'],
                'ports': [],
                'commands': old_container.get('command'),
                'environment_variables': old_container.get('environment_variables'),
                'volume_mounts': []
            }
            for port_index in range(len(old_container['ports'])):
                new_container['ports'].append(old_container['ports'][port_index]['port'])
            if 'volume_mounts' in old_container:
                for volume_mount_index in range(len(old_container['volume_mounts'])):
                    new_container['volume_mounts'].append(old_container['volume_mounts'][volume_mount_index])
            containers[container_index] = new_container

        d = {
            'id': d['id'],
            'resource_group': resource_group,
            'name': d['name'],
            'os_type': d['os_type'],
            'dns_name_label': d['ip_address'].get('dns_name_label'),
            'ip_address': d['ip_address']['ip'] if 'ip_address' in d else '',
            'ports': ports,
            'location': d['location'],
            'containers': containers,
            'restart_policy': _camel_to_snake(d.get('restart_policy')) if d.get('restart_policy') else None,
            'tags': d.get('tags', None),
            'volumes': d['volumes'] if 'volumes' in d else []
        }
        return d


def main():
    AzureRMContainerInstanceInfo()


if __name__ == '__main__':
    main()<|MERGE_RESOLUTION|>--- conflicted
+++ resolved
@@ -229,11 +229,9 @@
         self.name = None
         self.tags = None
 
-<<<<<<< HEAD
-        super(AzureRMContainerInstanceInfo, self).__init__(self.module_arg_spec, supports_tags=True)
-=======
-        super(AzureRMContainerInstanceInfo, self).__init__(self.module_arg_spec, supports_check_mode=True, supports_tags=False)
->>>>>>> 0a69a82b
+        super(AzureRMContainerInstanceInfo, self).__init__(self.module_arg_spec,
+                                                           supports_check_mode=True,
+                                                           supports_tags=True)
 
     def exec_module(self, **kwargs):
 
