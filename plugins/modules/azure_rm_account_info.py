#!/usr/bin/python
#
# Copyright (c) 2022 Mandar Kulkarni, < @mandar242 >
#
# GNU General Public License v3.0+ (see COPYING or https://www.gnu.org/licenses/gpl-3.0.txt)

from __future__ import absolute_import, division, print_function

__metaclass__ = type

DOCUMENTATION = '''
---
module: azure_rm_account_info

version_added: "1.14.0"

short_description: Get Azure Account facts (output of az account show)

description:
    - Get facts for current logged in user.
    - Output equivalent of `az account show` command.

extends_documentation_fragment:
    - azure.azcollection.azure

author:
    - Mandar Kulkarni (@mandar242)
'''

EXAMPLES = '''
- name: Get facts for current logged in user
  azure.azcollection.azure_rm_account_info:
'''

RETURN = '''
account_info:
    description:
        - Facts for current logged in user, equivalent to `az account show`.
    returned: always
    type: dict
    contains:
        environmentName:
            description: For cloud environments other than the US public cloud, the environment name.
            returned: always
            type: str
            sample: AzureCloud
        homeTenantId:
            description: Subscription tenant id.
            returned: always
            type: str
            sample: "00000000-0000-0000-0000-000000000000"
        id:
            description: Subscription id.
            returned: always
            type: str
            sample: "00000000-0000-0000-0000-000000000000"
        managedByTenants:
            description: An array containing the tenants managing the subscription.
            returned: always
            type: list
            elements: dict
            contains:
                tenantId:
                    description: Subscription tenant id
                    returned: always
                    type: str
                    sample: "00000000-0000-0000-0000-000000000000"
        name:
            description: The subscription display name.
            returned: always
            type: str
            sample: "Pay-As-You-Go"
        state:
            description:
                - The subscription state.
                - Possible values include "Enabled", "Warned", "PastDue", "Disabled", "Deleted".
            returned: always
            type: str
            sample: "Enabled"
        tenant_id:
            description: Subscription tenant id
            returned: always
            type: str
            sample: "00000000-0000-0000-0000-000000000000"
        user:
            description: An dict containing the current user name and type.
            returned: always
            type: dict
            elements: str
            contains:
                name:
                    description: The principal name of the active directory user.
                    returned: always
                    type: str
                    sample: "sample-user@sample-tenant.onmicrosoft.com"
                type:
                    description: Active Directory user type.
                    returned: always
                    type: str
                    sample: "User"
'''

try:
<<<<<<< HEAD
    import asyncio
    from msrestazure.azure_exceptions import CloudError
    from msgraph.generated.education.me.user.user_request_builder import UserRequestBuilder
=======
    from azure.graphrbac import GraphRbacManagementClient
    from azure.graphrbac.models import GraphErrorException
>>>>>>> 004d279e
except ImportError:
    # This is handled in azure_rm_common
    pass

from ansible_collections.azure.azcollection.plugins.module_utils.azure_rm_common import AzureRMModuleBase


class AzureRMAccountInfo(AzureRMModuleBase):

    def __init__(self):

        self.module_arg_spec = dict(
        )

        self.results = dict(
            changed=False,
            account_info=[]
        )

        # Different return info is gathered using 2 different clients
        # 1. All except "user" section of the return value uses azure.mgmt.subsctiption.operations.subscriptionoperations
        # 2. "user" section of the return value uses different client (GraphServiceClient)

        super(AzureRMAccountInfo, self).__init__(derived_arg_spec=self.module_arg_spec,
                                                 supports_check_mode=True,
                                                 supports_tags=False,
                                                 is_ad_resource=False)

    def exec_module(self, **kwargs):
        self.results['account_info'] = self.list_items()
        return self.results

    def list_items(self):

        results = {}

        # Get
        # "homeTenantId": "xxxxxx-xxxx-xxxx-xxxx-xxxxxxxxxx",
        # "id": "xxxxxx-xxxx-xxxx-xxxx-xxxxxxxxxx",
        # "isDefault": true,                                    <- WIP on getting this param
        # "managedByTenants": [
        #     {
        #     "tenantId": "64xxxxxx-xxxx-49fc-xxxx-ebxxxxxxxxxx"
        #     },
        #     {
        #     "tenantId": "2axxxxxx-xxxx-xxxx-a339-ebxxxxxxxxxx"
        #     },
        #     {
        #     "tenantId": "xxxxxxxx-xxxx-4e68-xxxx-ebxxxxxxxxxx"
        #     }
        # ],
        # "name": "Pay-As-You-Go",
        # "state": "Enabled",
        # "tenantId": "xxxxxx-xxxx-xxxx-xxxx-xxxxxxxxxx",

        # Makes use of azure.mgmt.subsctiption.operations.subscriptionoperations
        # https://docs.microsoft.com/en-us/python/api/azure-mgmt-subscription/azure.mgmt.subscription.operations.subscriptionsoperations?view=azure-python#methods

        try:
            subscription_list_response = list(self.subscription_client.subscriptions.list())
        except Exception as exc:
            self.fail("Failed to list all subscriptions - {0}".format(str(exc)))

        results['id'] = subscription_list_response[0].subscription_id
        results['tenantId'] = subscription_list_response[0].tenant_id
        results['homeTenantId'] = subscription_list_response[0].tenant_id
        results['name'] = subscription_list_response[0].display_name
        results['state'] = subscription_list_response[0].state
        results['managedByTenants'] = self.get_managed_by_tenants_list(subscription_list_response[0].managed_by_tenants)
        results['environmentName'] = self.azure_auth._cloud_environment.name
        results['user'] = self.get_aduser_info()

        return results

    def get_managed_by_tenants_list(self, object_list):

        return [dict(tenantId=item.tenant_id) for item in object_list]

    def get_aduser_info(self):

        # Create GraphServiceClient for getting
        # "user": {
        #     "name": "mandar123456@abcdefg.onmicrosoft.com",
        #     "type": "Member"
        # }

        # Makes use of azure MSGraph
        # https://learn.microsoft.com/en-us/graph/api/user-get?view=graph-rest-1.0&tabs=http

        user = {}

        user_info = asyncio.get_event_loop().run_until_complete(self.getAccount())
        user['name'] = user_info.user_principal_name
        user['type'] = user_info.user_type
        return user

    async def getAccount(self):
        return await self.get_msgraph_client(None).me.get(
            request_configuration=UserRequestBuilder.UserRequestBuilderGetRequestConfiguration(
                query_parameters=UserRequestBuilder.UserRequestBuilderGetQueryParameters(
                    select=["userType", "userPrincipalName", "postalCode", "identities"], ),
            )
        )


def main():
    AzureRMAccountInfo()


if __name__ == '__main__':
    main()<|MERGE_RESOLUTION|>--- conflicted
+++ resolved
@@ -5,8 +5,8 @@
 # GNU General Public License v3.0+ (see COPYING or https://www.gnu.org/licenses/gpl-3.0.txt)
 
 from __future__ import absolute_import, division, print_function
-
 __metaclass__ = type
+
 
 DOCUMENTATION = '''
 ---
@@ -100,15 +100,11 @@
                     sample: "User"
 '''
 
+
 try:
-<<<<<<< HEAD
     import asyncio
     from msrestazure.azure_exceptions import CloudError
     from msgraph.generated.education.me.user.user_request_builder import UserRequestBuilder
-=======
-    from azure.graphrbac import GraphRbacManagementClient
-    from azure.graphrbac.models import GraphErrorException
->>>>>>> 004d279e
 except ImportError:
     # This is handled in azure_rm_common
     pass
