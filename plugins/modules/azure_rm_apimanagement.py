#!/usr/bin/python
#
# Copyright (c) 2020 Sakar Mehra (@sakar97), Nikhil Patne (@nikhilpatne)
#
# GNU General Public License v3.0+ (see COPYING or https://www.gnu.org/licenses/gpl-3.0.txt)

from __future__ import absolute_import, division, print_function

__metaclass__ = type


DOCUMENTATION = '''
---
module: azure_rm_apimanagement
version_added: "1.6.0"
short_description: Manage Azure api instances
description:
    - Create azure api instance.
    - Update the existing azure api instance.
    - Delete azure api instance.

options:
    resource_group:
        description:
          - The name of the resource group.
        required: true
        type: str
    service_name:
        description:
            - The name of the API Management service.
        required: true
        type: str
    api_id:
        description:
            - API revision identifier. It must be unique in the current API Management service instance.
        required: true
        type: str
    description:
        description:
            - Description of the API.
        type: str
    authentication_settings:
        description:
            - Collection of authentication settings included into this API.
        type: dict
        suboptions:
            o_auth2:
                description:
                    - OAuth2 Authentication settings
                type: dict
                suboptions:
                    authorization_server_id:
                        description:
                            - OAuth authorization server identifier.
                        type: str
                    scope:
                        description:
                            - operations scope.
                        type: str
            openid:
                description:
                    - OpenID Connect Authentication Settings
                type: dict
                suboptions:
                    openid_provider_id:
                        description:
                            - OAuth authorization server identifier.
                        type: str
                    bearer_token_sending_methods:
                        description:
                            - How to send token to the server.
                        type: list
                        elements: str
                        choices:
                            - authorizationHeader
                            - query
    subscription_key_parameter_names:
        description:
            - Protocols over which API is made available.
        type: dict
        suboptions:
            header:
                description:
                    - Subscription key header name.
                type: str
            query:
                description:
                    - Subscription key query string parameter name.
                type: str
    type:
        description:
            - Type of API
        type: str
        choices:
            - http
            - soap
    api_revision:
        description:
            - Describes the Revision of the Api.
            - If no value is provided, default revision 1 is created
        type: str
    api_version:
        description:
            - Indicates the Version identifier of the API if the API is versioned
        type: str
    is_current:
        description:
            - Indicates if API revision is current api revision.
        type: bool
    api_revision_description:
        description:
            - Description of the Api Revision.
        type: str
    api_version_description:
        description:
            - Description of the Api Version.
        type: str
    api_version_set_id:
        description:
            - A resource identifier for the related ApiVersionSet.
        type: str
    subscription_required:
        description:
            - Specifies whether an API or Product subscription is required for accessing the API.
        type: bool
    source_api_id:
        description:
            - API identifier of the source API.
        type: str
    display_name:
        description:
            - API Name to be displayed. It must be 1 to 300 characters long.
        type: str
    service_url:
        description:
            - Absolute URL of the backend service implementing this API
            - Cannot be more than 2000 characters long.
        type: str
    path:
        description:
            - Relative URL uniquely identifying this API.
        type: str
    protocols:
        description:
            - Describes on which protocols the operations in this API can be invoked.
        type: list
        elements: str
        choices:
            - http
            - https
    api_version_set:
        description:
            - Version set details
        type: dict
        suboptions:
            id:
                description:
                    - Identifier for existing API Version Set
                    - Omit this value to create a new Version Set.
                type: str
            name:
                description:
                    - The display Name of the API Version Set.
                type: str
            description:
                description:
                    - Description of API Version Set.
                type: str
            versioning_scheme:
                description:
                    - An value that determines where the API Version identifer will be located in a HTTP request.
                type: str
                choices:
                    - Segment
                    - Query
                    - Header
            version_query_name:
                description:
                    - Name of query parameter that indicates the API Version if versioningScheme is set to `query`.
                type: str
            version_header_name:
                description:
                    - Name of HTTP header parameter that indicates the API Version if versioningScheme is set to `header`.
                type: str
    value:
        description:
            - Content value when Importing an API.
        type: str
    format:
        description:
            - Format of the Content in which the API is getting imported.
        type: str
        choices:
            - wadl-xml
            - wadl-link-json
            - swagger-json
            - swagger-link-json
            - wsdl
            - wsdl-link
            - openapi
            - openapi+json
            - openapi-link
    wsdl_selector:
        description:
            - Criteria to limit import of WSDL to a subset of the document.
        type: dict
        suboptions:
            wsdl_service_name:
                description:
                    - Name of service to import from WSDL.
                type: str
            wsdl_endpoint_name:
                description:
                    - Name of endpoint(port) to import from WSDL.
                type: str
    api_type:
        description:
            - Type of Api to create.
            - C(http) creates a SOAP to REST API.
            - C(soap) creates a SOAP pass-through API.
        type: str
        choices:
            - soap
            - http
    state:
        description:
            - State of the Api.
            - Use C(present) to create or update an Api and C(absent) to delete it.
        type: str
        default: present
        choices:
            - absent
            - present

extends_documentation_fragment:
    - azure.azcollection.azure
    - azure.azcollection.azure_tags

author:
    - Sakar Mehra (@sakar97)
    - Nikhil Patne (@nikhilpatne)

'''

EXAMPLES = '''
    - name: Create a new API instance
      azure_rm_apimanagement:
        resource_group: 'myResourceGroup'
        service_name: myService
        api_id: testApi
        description: testDescription
        display_name: TestAPI
        service_url: 'http://testapi.example.net/api'
        path: myapiPath
        protocols:
        - https
    - name: Update an existing API instance.
      azure_rm_apimanagement:
        resource_group: myResourceGroup
        service_name: myService
        api_id: testApi
        display_name: newTestAPI
        service_url: 'http://testapi.example.net/api'
        path: myapiPath
        protocols:
        - https
    - name: ApiManagementDeleteApi
      azure_rm_apimanagement:
        resource_group: myResourceGroup
        service_name: myService
        api_id: testApi
        state: absent
'''

RETURN = \
    '''
id:
    description:
        - Resource ID.
    returned: always
    type: str
    sample: null
'''

from ansible_collections.azure.azcollection.plugins.module_utils.azure_rm_common_rest import GenericRestClient
from ansible_collections.azure.azcollection.plugins.module_utils.azure_rm_common_ext import AzureRMModuleBaseExt
import json
<<<<<<< HEAD
import re
=======
try:
    from msrestazure.azure_exceptions import CloudError
except ImportError:
    # This is handled in azure_rm_common
    pass
>>>>>>> 5b058c28


class Actions:
    NoAction, Create, Update, Delete = range(4)


class AzureApiManagement(AzureRMModuleBaseExt):
    def __init__(self):
        self.module_arg_spec = dict(
            resource_group=dict(
                type='str',
                updatable=False,
                disposition='resourceGroupName',
                required=True
            ),
            service_name=dict(
                type='str',
                updatable=False,
                disposition='serviceName',
                required=True
            ),
            api_id=dict(
                type='str',
                updatable=False,
                disposition='apiId',
                required=True
            ),
            description=dict(
                type='str',
                disposition='/properties/description'
            ),
            authentication_settings=dict(
                type='dict',
                disposition='/properties/authenticationSettings',
                options=dict(
                    o_auth2=dict(
                        type='dict',
                        disposition='oAuth2',
                        options=dict(
                            authorization_server_id=dict(
                                type='str',
                                disposition='authorizationServerId'
                            ),
                            scope=dict(
                                type='str',
                                disposition='scope'
                            )
                        )
                    ),
                    openid=dict(
                        type='dict',
                        options=dict(
                            openid_provider_id=dict(
                                type='str',
                                disposition='openidProviderId'
                            ),
                            bearer_token_sending_methods=dict(
                                type='list',
                                elements='str',
                                disposition='bearerTokenSendingMethods',
                                choices=['authorizationHeader', 'query']
                            )
                        )
                    )
                )
            ),
            subscription_key_parameter_names=dict(
                type='dict',
                no_log=True,
                disposition='/properties/subscriptionKeyParameterNames',
                options=dict(
                    header=dict(
                        type='str',
                        required=False
                    ),
                    query=dict(
                        type='str',
                        required=False
                    )
                )
            ),
            type=dict(
                type='str',
                disposition='/properties/type',
                choices=['http', 'soap']
            ),
            api_revision=dict(
                type='str',
                disposition='/properties/apiRevision'
            ),
            api_version=dict(
                type='str',
                disposition='/properties/apiVersion'
            ),
            is_current=dict(
                type='bool',
                disposition='/properties/isCurrent'
            ),
            api_revision_description=dict(
                type='str',
                disposition='/properties/apiRevisionDescription'
            ),
            api_version_description=dict(
                type='str',
                disposition='/properties/apiVersionDescription'
            ),
            api_version_set_id=dict(
                type='str',
                disposition='/properties/apiVersionSetId',
            ),
            subscription_required=dict(
                type='bool',
                disposition='/properties/subscriptionRequired'
            ),
            source_api_id=dict(
                type='str',
                disposition='/properties/sourceApiId',
            ),
            display_name=dict(
                type='str',
                disposition='/properties/displayName'
            ),
            service_url=dict(
                type='str',
                disposition='/properties/serviceUrl'
            ),
            path=dict(
                type='str',
                disposition='/properties/*',
            ),
            protocols=dict(
                type='list',
                elements='str',
                disposition='/properties/protocols',
                choices=['http',
                         'https']
            ),
            api_version_set=dict(
                type='dict',
                disposition='/properties/apiVersionSet',
                options=dict(
                    id=dict(
                        type='str'
                    ),
                    name=dict(
                        type='str'
                    ),
                    description=dict(
                        type='str'
                    ),
                    versioning_scheme=dict(
                        type='str',
                        disposition='versioningScheme',
                        choices=['Segment',
                                 'Query',
                                 'Header']
                    ),
                    version_query_name=dict(
                        type='str',
                        disposition='versionQueryName'
                    ),
                    version_header_name=dict(
                        type='str',
                        disposition='versionHeaderName'
                    )
                )
            ),
            value=dict(
                type='str',
                disposition='/properties/*'
            ),
            format=dict(
                type='str',
                disposition='/properties/*',
                choices=['wadl-xml',
                         'wadl-link-json',
                         'swagger-json',
                         'swagger-link-json',
                         'wsdl',
                         'wsdl-link',
                         'openapi',
                         'openapi+json',
                         'openapi-link']
            ),
            wsdl_selector=dict(
                type='dict',
                disposition='/properties/wsdlSelector',
                options=dict(
                    wsdl_service_name=dict(
                        type='str',
                        disposition='wsdlServiceName'
                    ),
                    wsdl_endpoint_name=dict(
                        type='str',
                        disposition='wsdlEndpointName'
                    )
                )
            ),
            api_type=dict(
                type='str',
                disposition='/properties/apiType',
                choices=['http', 'soap']
            ),
            state=dict(
                type='str',
                default='present',
                choices=['present', 'absent']
            )
        )

        self.resource_group = None
        self.service_name = None
        self.api_id = None

        self.results = dict(changed=False)
        self.mgmt_client = None
        self.state = None
        self.url = None
        self.status_code = [200, 201, 202]
        self.to_do = Actions.NoAction

        self.body = {}
        self.query_parameters = {}
        self.query_parameters['api-version'] = '2020-06-01-preview'
        self.header_parameters = {}
        self.header_parameters['Content-Type'] = 'application/json; charset=utf-8'

        super(AzureApiManagement, self).__init__(derived_arg_spec=self.module_arg_spec,
                                                 supports_check_mode=True,
                                                 supports_tags=True)

    def get_url(self):
        return '/subscriptions' + '/' + self.subscription_id \
               + '/resourceGroups' + '/' + self.resource_group \
               + '/providers' + '/Microsoft.ApiManagement' + '/service' \
               + '/' + self.service_name + '/apis' + '/' + self.api_id

    def exec_module(self, **kwargs):
        for key in list(self.module_arg_spec.keys()):
            if hasattr(self, key):
                setattr(self, key, kwargs[key])
            elif kwargs[key] is not None:
                self.body[key] = kwargs[key]

        # https://docs.microsoft.com/en-us/azure/templates/microsoft.apimanagement/service/apis
        self.inflate_parameters(self.module_arg_spec, self.body, 0)
        self.url = self.get_url()
        old_response = None
        response = None

        self.mgmt_client = self.get_mgmt_svc_client(GenericRestClient,
                                                    is_track2=True,
                                                    base_url=self._cloud_environment.endpoints.resource_manager)

        old_response = self.get_resource()

        if not old_response:
            self.log("Api instance does not exist in the given service.")
            if self.state == 'present':
                self.to_do = Actions.Create
            else:
                self.log("Old instance didn't exist")
        else:
            self.log("Api instance already exists in the given service.")
            if self.state == 'absent':
                self.to_do = Actions.Delete
            else:
                modifiers = {}
                self.create_compare_modifiers(self.module_arg_spec, '', modifiers)
                self.results['modifiers'] = modifiers
                self.results['compare'] = []
                if not self.default_compare(modifiers, self.body, old_response, '', self.results):
                    self.to_do = Actions.Update

        if (self.to_do == Actions.Create) or (self.to_do == Actions.Update):
            self.log('Create and Update the Api instance.')

            if self.check_mode:
                self.results['changed'] = True
                return self.results

            response = self.create_and_update_resource()
            self.results['changed'] = True

        elif self.to_do == Actions.Delete:
            self.log('Api instance deleted.')

            if self.check_mode:
                self.results['changed'] = True
                return self.results

            self.delete_resource()
            self.results['changed'] = True
        else:
            self.log('No change in Api instance.')
            self.results['changed'] = False
            response = old_response

        if response:
            self.results["id"] = response["id"]

        return self.results

    # This function will create and update resource on the api management service.
    def create_and_update_resource(self):

        try:
            response = self.mgmt_client.query(
                self.url,
                'PUT',
                self.query_parameters,
                self.header_parameters,
                self.body,
                self.status_code,
                600,
                30,
            )
        except Exception as exc:
            self.log('Error while creating/updating the Api instance.')
            self.fail('Error creating the Api instance: {0}'.format(str(exc)))
        try:
            response = json.loads(response.body())
        except Exception:
            response = {'text': response.context['deserialized_data']}

        return response

    def delete_resource(self):
        isDeleted = False
        try:
            response = self.mgmt_client.query(
                self.url,
                'DELETE',
                self.query_parameters,
                self.header_parameters,
                None,
                self.status_code,
                600,
                30,
            )
            isDeleted = True
        except Exception as e:
            self.log('Error attempting to delete the Api instance.')
            self.fail('Error deleting the Api instance: {0}'.format(str(e)))

        return isDeleted

    def get_resource(self):
        isFound = False
        try:
            response = self.mgmt_client.query(
                self.url,
                'GET',
                self.query_parameters,
                self.header_parameters,
                None,
                self.status_code,
                600,
                30,
            )
            isFound = True
            response = json.loads(response.body())
            self.log("Response : {0}".format(response))
        except Exception as e:
            self.log('Could not find the Api instance from the given parameters.')
        if isFound is True:
            return response
        return False


def main():
    AzureApiManagement()


if __name__ == '__main__':
    main()<|MERGE_RESOLUTION|>--- conflicted
+++ resolved
@@ -285,15 +285,6 @@
 from ansible_collections.azure.azcollection.plugins.module_utils.azure_rm_common_rest import GenericRestClient
 from ansible_collections.azure.azcollection.plugins.module_utils.azure_rm_common_ext import AzureRMModuleBaseExt
 import json
-<<<<<<< HEAD
-import re
-=======
-try:
-    from msrestazure.azure_exceptions import CloudError
-except ImportError:
-    # This is handled in azure_rm_common
-    pass
->>>>>>> 5b058c28
 
 
 class Actions:
