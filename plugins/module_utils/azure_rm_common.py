# Copyright (c) 2016 Matt Davis, <mdavis@ansible.com>
#                    Chris Houseknecht, <house@redhat.com>
#
# GNU General Public License v3.0+ (see COPYING or https://www.gnu.org/licenses/gpl-3.0.txt)

from __future__ import absolute_import, division, print_function
__metaclass__ = type


import os
import re
import types
import copy
import inspect
import traceback
import json

try:
    from azure.graphrbac import GraphRbacManagementClient
except Exception:
    pass
from os.path import expanduser

from ansible.module_utils.basic import \
    AnsibleModule, missing_required_lib, env_fallback

try:
    from ansible.module_utils.ansible_release import __version__ as ANSIBLE_VERSION
except Exception:
    ANSIBLE_VERSION = 'unknown'
from ansible.module_utils.six.moves import configparser
import ansible.module_utils.six.moves.urllib.parse as urlparse

AZURE_COMMON_ARGS = dict(
    auth_source=dict(
        type='str',
        choices=['auto', 'cli', 'env', 'credential_file', 'msi'],
        fallback=(env_fallback, ['ANSIBLE_AZURE_AUTH_SOURCE']),
        default="auto"
    ),
    profile=dict(type='str'),
    subscription_id=dict(type='str'),
    client_id=dict(type='str', no_log=True),
    secret=dict(type='str', no_log=True),
    tenant=dict(type='str', no_log=True),
    ad_user=dict(type='str', no_log=True),
    password=dict(type='str', no_log=True),
    cloud_environment=dict(type='str', default='AzureCloud'),
    cert_validation_mode=dict(type='str', choices=['validate', 'ignore']),
    api_profile=dict(type='str', default='latest'),
    adfs_authority_url=dict(type='str', default=None),
    log_mode=dict(type='str', no_log=True),
    log_path=dict(type='str', no_log=True),
)

AZURE_CREDENTIAL_ENV_MAPPING = dict(
    profile='AZURE_PROFILE',
    subscription_id='AZURE_SUBSCRIPTION_ID',
    client_id='AZURE_CLIENT_ID',
    secret='AZURE_SECRET',
    tenant='AZURE_TENANT',
    ad_user='AZURE_AD_USER',
    password='AZURE_PASSWORD',
    cloud_environment='AZURE_CLOUD_ENVIRONMENT',
    cert_validation_mode='AZURE_CERT_VALIDATION_MODE',
    adfs_authority_url='AZURE_ADFS_AUTHORITY_URL'
)


class SDKProfile(object):  # pylint: disable=too-few-public-methods

    def __init__(self, default_api_version, profile=None):
        """Constructor.

        :param str default_api_version: Default API version if not overridden by a profile. Nullable.
        :param profile: A dict operation group name to API version.
        :type profile: dict[str, str]
        """
        self.profile = profile if profile is not None else {}
        self.profile[None] = default_api_version

    @property
    def default_api_version(self):
        return self.profile[None]


# FUTURE: this should come from the SDK or an external location.
# For now, we have to copy from azure-cli
AZURE_API_PROFILES = {
    'latest': {
        'AuthorizationManagementClient': '2018-09-01-preview',
        'ContainerInstanceManagementClient': '2018-02-01-preview',
        'ComputeManagementClient': dict(
            default_api_version='2018-10-01',
            resource_skus='2018-10-01',
            disks='2018-06-01',
            snapshots='2018-10-01',
            virtual_machine_run_commands='2018-10-01'
        ),
        'ManagementGroupsClient': '2020-05-01',
        'NetworkManagementClient': '2019-06-01',
        'ResourceManagementClient': '2017-05-10',
        'SearchManagementClient': '2020-08-01',
        'StorageManagementClient': '2019-06-01',
        'SubscriptionClient': '2019-11-01',
        'WebSiteManagementClient': '2018-02-01',
        'PostgreSQLManagementClient': '2017-12-01',
        'MySQLManagementClient': '2017-12-01',
        'MariaDBManagementClient': '2019-03-01',
        'ManagementLockClient': '2016-09-01',
        'DataLakeStoreAccountManagementClient': '2016-11-01',
<<<<<<< HEAD
        'MonitorManagementClient': '2019-10-17',
=======
        'NotificationHubsManagementClient': '2016-03-01',
>>>>>>> aead4245
        'EventHubManagementClient': '2018-05-04'
    },
    '2019-03-01-hybrid': {
        'StorageManagementClient': '2017-10-01',
        'NetworkManagementClient': '2017-10-01',
        'ComputeManagementClient': SDKProfile('2017-12-01', {
            'resource_skus': '2017-09-01',
            'disks': '2017-03-30',
            'snapshots': '2017-03-30'
        }),
        'ManagementLinkClient': '2016-09-01',
        'ManagementLockClient': '2016-09-01',
        'PolicyClient': '2016-12-01',
        'ResourceManagementClient': '2018-05-01',
        'EventHubManagementClient': '2018-05-04',
        'SubscriptionClient': '2016-06-01',
        'DnsManagementClient': '2016-04-01',
        'KeyVaultManagementClient': '2016-10-01',
        'AuthorizationManagementClient': SDKProfile('2015-07-01', {
            'classic_administrators': '2015-06-01',
            'policy_assignments': '2016-12-01',
            'policy_definitions': '2016-12-01'
        }),
        'KeyVaultClient': '2016-10-01',
        'azure.multiapi.storage': '2017-11-09',
        'azure.multiapi.cosmosdb': '2017-04-17',
        'MonitorManagementClient': '2017-04-01'
    },
    '2018-03-01-hybrid': {
        'StorageManagementClient': '2016-01-01',
        'NetworkManagementClient': '2017-10-01',
        'ComputeManagementClient': SDKProfile('2017-03-30'),
        'ManagementLinkClient': '2016-09-01',
        'ManagementLockClient': '2016-09-01',
        'PolicyClient': '2016-12-01',
        'ResourceManagementClient': '2018-02-01',
        'SubscriptionClient': '2016-06-01',
        'DnsManagementClient': '2016-04-01',
        'KeyVaultManagementClient': '2016-10-01',
        'AuthorizationManagementClient': SDKProfile('2015-07-01', {
            'classic_administrators': '2015-06-01'
        }),
        'KeyVaultClient': '2016-10-01',
        'azure.multiapi.storage': '2017-04-17',
        'azure.multiapi.cosmosdb': '2017-04-17',
        'MonitorManagementClient': '2017-04-01'
    },
    '2017-03-09-profile': {
        'StorageManagementClient': '2016-01-01',
        'NetworkManagementClient': '2015-06-15',
        'ComputeManagementClient': SDKProfile('2016-03-30'),
        'ManagementLinkClient': '2016-09-01',
        'ManagementLockClient': '2015-01-01',
        'PolicyClient': '2015-10-01-preview',
        'ResourceManagementClient': '2016-02-01',
        'SubscriptionClient': '2016-06-01',
        'DnsManagementClient': '2016-04-01',
        'KeyVaultManagementClient': '2016-10-01',
        'AuthorizationManagementClient': SDKProfile('2015-07-01', {
            'classic_administrators': '2015-06-01'
        }),
        'KeyVaultClient': '2016-10-01',
        'azure.multiapi.storage': '2015-04-05',
        'MonitorManagementClient': '2017-04-01'
    }
}

AZURE_TAG_ARGS = dict(
    tags=dict(type='dict'),
    append_tags=dict(type='bool', default=True),
)

AZURE_COMMON_REQUIRED_IF = [
    ('log_mode', 'file', ['log_path'])
]

ANSIBLE_USER_AGENT = 'Ansible/{0}'.format(ANSIBLE_VERSION)
CLOUDSHELL_USER_AGENT_KEY = 'AZURE_HTTP_USER_AGENT'
VSCODEEXT_USER_AGENT_KEY = 'VSCODEEXT_USER_AGENT'

CIDR_PATTERN = re.compile(r"(([0-9]|[1-9][0-9]|1[0-9]{2}|2[0-4][0-9]|25[0-5])\.){3}([0-9]|[1-9][0-9]|1"
                          r"[0-9]{2}|2[0-4][0-9]|25[0-5])(/([0-9]|[1-2][0-9]|3[0-2]))")

AZURE_SUCCESS_STATE = "Succeeded"
AZURE_FAILED_STATE = "Failed"

HAS_AZURE = True
HAS_AZURE_EXC = None
HAS_AZURE_CLI_CORE = True
HAS_AZURE_CLI_CORE_EXC = None

HAS_MSRESTAZURE = True
HAS_MSRESTAZURE_EXC = None

try:
    import importlib
except ImportError:
    # This passes the sanity import test, but does not provide a user friendly error message.
    # Doing so would require catching Exception for all imports of Azure dependencies in modules and module_utils.
    importlib = None

try:
    from packaging.version import Version
    HAS_PACKAGING_VERSION = True
    HAS_PACKAGING_VERSION_EXC = None
except ImportError:
    Version = None
    HAS_PACKAGING_VERSION = False
    HAS_PACKAGING_VERSION_EXC = traceback.format_exc()

# NB: packaging issue sometimes cause msrestazure not to be installed, check it separately
try:
    from msrest.serialization import Serializer
except ImportError:
    HAS_MSRESTAZURE_EXC = traceback.format_exc()
    HAS_MSRESTAZURE = False

try:
    from enum import Enum
    from msrestazure.azure_active_directory import AADTokenCredentials
    from msrestazure.azure_exceptions import CloudError
    from msrestazure.azure_active_directory import MSIAuthentication
    from msrestazure.tools import parse_resource_id, resource_id, is_valid_resource_id
    from msrestazure import azure_cloud
    from azure.common.credentials import ServicePrincipalCredentials, UserPassCredentials
    from azure.mgmt.monitor.version import VERSION as monitor_client_version
    from azure.mgmt.network.version import VERSION as network_client_version
    from azure.mgmt.storage.version import VERSION as storage_client_version
    from azure.mgmt.compute.version import VERSION as compute_client_version
    from azure.mgmt.resource.version import VERSION as resource_client_version
    from azure.mgmt.dns.version import VERSION as dns_client_version
    from azure.mgmt.web.version import VERSION as web_client_version
    from azure.mgmt.network import NetworkManagementClient
    from azure.mgmt.resource.resources import ResourceManagementClient
    from azure.mgmt.managementgroups import ManagementGroupsAPI as ManagementGroupsClient
    from azure.mgmt.resource.subscriptions import SubscriptionClient
    from azure.mgmt.storage import StorageManagementClient
    from azure.mgmt.compute import ComputeManagementClient
    from azure.mgmt.dns import DnsManagementClient
    from azure.mgmt.privatedns import PrivateDnsManagementClient
    import azure.mgmt.privatedns.models as PrivateDnsModels
    from azure.mgmt.monitor import MonitorManagementClient
    from azure.mgmt.web import WebSiteManagementClient
    from azure.mgmt.containerservice import ContainerServiceClient
    from azure.mgmt.marketplaceordering import MarketplaceOrderingAgreements
    from azure.mgmt.trafficmanager import TrafficManagerManagementClient
    from azure.storage.cloudstorageaccount import CloudStorageAccount
    from azure.storage.blob import PageBlobService, BlockBlobService
    from adal.authentication_context import AuthenticationContext
    from azure.mgmt.authorization import AuthorizationManagementClient
    from azure.mgmt.sql import SqlManagementClient
    from azure.mgmt.servicebus import ServiceBusManagementClient
    import azure.mgmt.servicebus.models as ServicebusModel
    from azure.mgmt.rdbms.postgresql import PostgreSQLManagementClient
    from azure.mgmt.rdbms.mysql import MySQLManagementClient
    from azure.mgmt.rdbms.mariadb import MariaDBManagementClient
    from azure.mgmt.containerregistry import ContainerRegistryManagementClient
    from azure.mgmt.containerinstance import ContainerInstanceManagementClient
    from azure.mgmt.loganalytics import LogAnalyticsManagementClient
    import azure.mgmt.loganalytics.models as LogAnalyticsModels
    from azure.mgmt.automation import AutomationClient
    import azure.mgmt.automation.models as AutomationModel
    from azure.mgmt.iothub import IotHubClient
    from azure.mgmt.iothub import models as IoTHubModels
    from msrest.service_client import ServiceClient
    from msrestazure import AzureConfiguration
    from msrest.authentication import Authentication
    from azure.mgmt.resource.locks import ManagementLockClient
    from azure.mgmt.recoveryservicesbackup import RecoveryServicesBackupClient
    import azure.mgmt.recoveryservicesbackup.models as RecoveryServicesBackupModels
    from azure.mgmt.search import SearchManagementClient
    from azure.mgmt.datalake.store import DataLakeStoreAccountManagementClient
    import azure.mgmt.datalake.store.models as DataLakeStoreAccountModel
    from azure.mgmt.notificationhubs import NotificationHubsManagementClient
    from azure.mgmt.eventhub import EventHubManagementClient

except ImportError as exc:
    Authentication = object
    HAS_AZURE_EXC = traceback.format_exc()
    HAS_AZURE = False

from base64 import b64encode, b64decode
from hashlib import sha256
from hmac import HMAC
from time import time

try:
    from urllib import (urlencode, quote_plus)
except ImportError:
    from urllib.parse import (urlencode, quote_plus)

try:
    from azure.cli.core.util import CLIError
    from azure.common.credentials import get_cli_profile
    from azure.common.cloud import get_cli_active_cloud
except ImportError:
    HAS_AZURE_CLI_CORE = False
    HAS_AZURE_CLI_CORE_EXC = None
    CLIError = Exception


def azure_id_to_dict(id):
    pieces = re.sub(r'^\/', '', id).split('/')
    result = {}
    index = 0
    while index < len(pieces) - 1:
        result[pieces[index]] = pieces[index + 1]
        index += 1
    return result


def format_resource_id(val, subscription_id, namespace, types, resource_group):
    return resource_id(name=val,
                       resource_group=resource_group,
                       namespace=namespace,
                       type=types,
                       subscription=subscription_id) if not is_valid_resource_id(val) else val


def normalize_location_name(name):
    return name.replace(' ', '').lower()


# FUTURE: either get this from the requirements file (if we can be sure it's always available at runtime)
# or generate the requirements files from this so we only have one source of truth to maintain...
AZURE_PKG_VERSIONS = {
    'StorageManagementClient': {
        'package_name': 'storage',
        'expected_version': '11.1.0'
    },
    'ComputeManagementClient': {
        'package_name': 'compute',
        'expected_version': '4.4.0'
    },
    'ContainerInstanceManagementClient': {
        'package_name': 'containerinstance',
        'expected_version': '0.4.0'
    },
    'NetworkManagementClient': {
        'package_name': 'network',
        'expected_version': '2.3.0'
    },
    'ResourceManagementClient': {
        'package_name': 'resource',
        'expected_version': '2.1.0'
    },
    'DnsManagementClient': {
        'package_name': 'dns',
        'expected_version': '2.1.0'
    },
    'PrivateDnsManagementClient': {
        'package_name': 'privatedns',
        'expected_version': '0.1.0'
    },
    'WebSiteManagementClient': {
        'package_name': 'web',
        'expected_version': '0.41.0'
    },
    'TrafficManagerManagementClient': {
        'package_name': 'trafficmanager',
        'expected_version': '0.50.0'
    },
    'EventHubManagementClient': {
        'package_name': 'azure-mgmt-eventhub',
        'expected_version': '2.0.0'
    },
} if HAS_AZURE else {}


AZURE_MIN_RELEASE = '2.0.0'


class AzureRMModuleBase(object):
    def __init__(self, derived_arg_spec, bypass_checks=False, no_log=False,
                 check_invalid_arguments=None, mutually_exclusive=None, required_together=None,
                 required_one_of=None, add_file_common_args=False, supports_check_mode=False,
                 required_if=None, supports_tags=True, facts_module=False, skip_exec=False, is_ad_resource=False):

        merged_arg_spec = dict()
        merged_arg_spec.update(AZURE_COMMON_ARGS)
        if supports_tags:
            merged_arg_spec.update(AZURE_TAG_ARGS)

        if derived_arg_spec:
            merged_arg_spec.update(derived_arg_spec)

        merged_required_if = list(AZURE_COMMON_REQUIRED_IF)
        if required_if:
            merged_required_if += required_if

        self.module = AnsibleModule(argument_spec=merged_arg_spec,
                                    bypass_checks=bypass_checks,
                                    no_log=no_log,
                                    mutually_exclusive=mutually_exclusive,
                                    required_together=required_together,
                                    required_one_of=required_one_of,
                                    add_file_common_args=add_file_common_args,
                                    supports_check_mode=supports_check_mode,
                                    required_if=merged_required_if)

        if not HAS_PACKAGING_VERSION:
            self.fail(msg=missing_required_lib('packaging'),
                      exception=HAS_PACKAGING_VERSION_EXC)

        if not HAS_MSRESTAZURE:
            self.fail(msg=missing_required_lib('msrestazure'),
                      exception=HAS_MSRESTAZURE_EXC)

        if not HAS_AZURE:
            self.fail(msg=missing_required_lib('ansible[azure] (azure >= {0})'.format(AZURE_MIN_RELEASE)),
                      exception=HAS_AZURE_EXC)

        self._authorization_client = None
        self._network_client = None
        self._storage_client = None
        self._subscription_client = None
        self._management_group_client = None
        self._resource_client = None
        self._compute_client = None
        self._image_client = None
        self._dns_client = None
        self._private_dns_client = None
        self._web_client = None
        self._marketplace_client = None
        self._sql_client = None
        self._mysql_client = None
        self._mariadb_client = None
        self._postgresql_client = None
        self._containerregistry_client = None
        self._containerinstance_client = None
        self._containerservice_client = None
        self._managedcluster_client = None
        self._traffic_manager_management_client = None
        self._monitor_client = None
        self._resource = None
        self._log_analytics_client = None
        self._servicebus_client = None
        self._automation_client = None
        self._IoThub_client = None
        self._lock_client = None
        self._recovery_services_backup_client = None
        self._search_client = None
        self._datalake_store_client = None
        self._notification_hub_client = None
        self._event_hub_client = None

        self.check_mode = self.module.check_mode
        self.api_profile = self.module.params.get('api_profile')
        self.facts_module = facts_module
        # self.debug = self.module.params.get('debug')

        # delegate auth to AzureRMAuth class (shared with all plugin types)
        self.azure_auth = AzureRMAuth(fail_impl=self.fail, is_ad_resource=is_ad_resource, **self.module.params)

        # common parameter validation
        if self.module.params.get('tags'):
            self.validate_tags(self.module.params['tags'])

        if not skip_exec:
            res = self.exec_module(**self.module.params)
            self.module.exit_json(**res)

    def check_client_version(self, client_type):
        # Ensure Azure modules are at least 2.0.0rc5.
        package_version = AZURE_PKG_VERSIONS.get(client_type.__name__, None)
        if package_version is not None:
            client_name = package_version.get('package_name')
            try:
                client_module = importlib.import_module(client_type.__module__)
                client_version = client_module.VERSION
            except (RuntimeError, AttributeError):
                # can't get at the module version for some reason, just fail silently...
                return
            expected_version = package_version.get('expected_version')
            if Version(client_version) < Version(expected_version):
                self.fail("Installed azure-mgmt-{0} client version is {1}. The minimum supported version is {2}. Try "
                          "`pip install ansible[azure]`".format(client_name, client_version, expected_version))
            if Version(client_version) != Version(expected_version):
                self.module.warn("Installed azure-mgmt-{0} client version is {1}. The expected version is {2}. Try "
                                 "`pip install ansible[azure]`".format(client_name, client_version, expected_version))

    def exec_module(self, **kwargs):
        self.fail("Error: {0} failed to implement exec_module method.".format(self.__class__.__name__))

    def fail(self, msg, **kwargs):
        '''
        Shortcut for calling module.fail()

        :param msg: Error message text.
        :param kwargs: Any key=value pairs
        :return: None
        '''
        self.module.fail_json(msg=msg, **kwargs)

    def deprecate(self, msg, version=None):
        self.module.deprecate(msg, version)

    def log(self, msg, pretty_print=False):
        if pretty_print:
            self.module.debug(json.dumps(msg, indent=4, sort_keys=True))
        else:
            self.module.debug(msg)

    def validate_tags(self, tags):
        '''
        Check if tags dictionary contains string:string pairs.

        :param tags: dictionary of string:string pairs
        :return: None
        '''
        if not self.facts_module:
            if not isinstance(tags, dict):
                self.fail("Tags must be a dictionary of string:string values.")
            for key, value in tags.items():
                if not isinstance(value, str):
                    self.fail("Tags values must be strings. Found {0}:{1}".format(str(key), str(value)))

    def update_tags(self, tags):
        '''
        Call from the module to update metadata tags. Returns tuple
        with bool indicating if there was a change and dict of new
        tags to assign to the object.

        :param tags: metadata tags from the object
        :return: bool, dict
        '''
        tags = tags or dict()
        new_tags = copy.copy(tags) if isinstance(tags, dict) else dict()
        param_tags = self.module.params.get('tags') if isinstance(self.module.params.get('tags'), dict) else dict()
        append_tags = self.module.params.get('append_tags') if self.module.params.get('append_tags') is not None else True
        changed = False
        # check add or update
        for key, value in param_tags.items():
            if not new_tags.get(key) or new_tags[key] != value:
                changed = True
                new_tags[key] = value
        # check remove
        if not append_tags:
            for key, value in tags.items():
                if not param_tags.get(key):
                    new_tags.pop(key)
                    changed = True
        return changed, new_tags

    def has_tags(self, obj_tags, tag_list):
        '''
        Used in fact modules to compare object tags to list of parameter tags. Return true if list of parameter tags
        exists in object tags.

        :param obj_tags: dictionary of tags from an Azure object.
        :param tag_list: list of tag keys or tag key:value pairs
        :return: bool
        '''

        if not obj_tags and tag_list:
            return False

        if not tag_list:
            return True

        matches = 0
        result = False
        for tag in tag_list:
            tag_key = tag
            tag_value = None
            if ':' in tag:
                tag_key, tag_value = tag.split(':')
            if tag_value and obj_tags.get(tag_key) == tag_value:
                matches += 1
            elif not tag_value and obj_tags.get(tag_key):
                matches += 1
        if matches == len(tag_list):
            result = True
        return result

    def get_resource_group(self, resource_group):
        '''
        Fetch a resource group.

        :param resource_group: name of a resource group
        :return: resource group object
        '''
        try:
            return self.rm_client.resource_groups.get(resource_group)
        except CloudError as cloud_error:
            self.fail("Error retrieving resource group {0} - {1}".format(resource_group, cloud_error.message))
        except Exception as exc:
            self.fail("Error retrieving resource group {0} - {1}".format(resource_group, str(exc)))

    def parse_resource_to_dict(self, resource):
        '''
        Return a dict of the give resource, which contains name and resource group.

        :param resource: It can be a resource name, id or a dict contains name and resource group.
        '''
        resource_dict = parse_resource_id(resource) if not isinstance(resource, dict) else resource
        resource_dict['resource_group'] = resource_dict.get('resource_group', self.resource_group)
        resource_dict['subscription_id'] = resource_dict.get('subscription_id', self.subscription_id)
        return resource_dict

    def serialize_obj(self, obj, class_name, enum_modules=None):
        '''
        Return a JSON representation of an Azure object.

        :param obj: Azure object
        :param class_name: Name of the object's class
        :param enum_modules: List of module names to build enum dependencies from.
        :return: serialized result
        '''
        enum_modules = [] if enum_modules is None else enum_modules

        dependencies = dict()
        if enum_modules:
            for module_name in enum_modules:
                mod = importlib.import_module(module_name)
                for mod_class_name, mod_class_obj in inspect.getmembers(mod, predicate=inspect.isclass):
                    dependencies[mod_class_name] = mod_class_obj
            self.log("dependencies: ")
            self.log(str(dependencies))
        serializer = Serializer(classes=dependencies)
        return serializer.body(obj, class_name, keep_readonly=True)

    def get_poller_result(self, poller, wait=5):
        '''
        Consistent method of waiting on and retrieving results from Azure's long poller

        :param poller Azure poller object
        :return object resulting from the original request
        '''
        try:
            delay = wait
            while not poller.done():
                self.log("Waiting for {0} sec".format(delay))
                poller.wait(timeout=delay)
            return poller.result()
        except Exception as exc:
            self.log(str(exc))
            raise

    def check_provisioning_state(self, azure_object, requested_state='present'):
        '''
        Check an Azure object's provisioning state. If something did not complete the provisioning
        process, then we cannot operate on it.

        :param azure_object An object such as a subnet, storageaccount, etc. Must have provisioning_state
                            and name attributes.
        :return None
        '''

        if hasattr(azure_object, 'properties') and hasattr(azure_object.properties, 'provisioning_state') and \
           hasattr(azure_object, 'name'):
            # resource group object fits this model
            if isinstance(azure_object.properties.provisioning_state, Enum):
                if azure_object.properties.provisioning_state.value != AZURE_SUCCESS_STATE and \
                   requested_state != 'absent':
                    self.fail("Error {0} has a provisioning state of {1}. Expecting state to be {2}.".format(
                              azure_object.name, azure_object.properties.provisioning_state, AZURE_SUCCESS_STATE))
                return
            if azure_object.properties.provisioning_state != AZURE_SUCCESS_STATE and \
               requested_state != 'absent':
                self.fail("Error {0} has a provisioning state of {1}. Expecting state to be {2}.".format(
                    azure_object.name, azure_object.properties.provisioning_state, AZURE_SUCCESS_STATE))
            return

        if hasattr(azure_object, 'provisioning_state') or not hasattr(azure_object, 'name'):
            if isinstance(azure_object.provisioning_state, Enum):
                if azure_object.provisioning_state.value != AZURE_SUCCESS_STATE and requested_state != 'absent':
                    self.fail("Error {0} has a provisioning state of {1}. Expecting state to be {2}.".format(
                        azure_object.name, azure_object.provisioning_state, AZURE_SUCCESS_STATE))
                return
            if azure_object.provisioning_state != AZURE_SUCCESS_STATE and requested_state != 'absent':
                self.fail("Error {0} has a provisioning state of {1}. Expecting state to be {2}.".format(
                    azure_object.name, azure_object.provisioning_state, AZURE_SUCCESS_STATE))

    def get_blob_client(self, resource_group_name, storage_account_name, storage_blob_type='block'):
        keys = dict()
        try:
            # Get keys from the storage account
            self.log('Getting keys')
            account_keys = self.storage_client.storage_accounts.list_keys(resource_group_name, storage_account_name)
        except Exception as exc:
            self.fail("Error getting keys for account {0} - {1}".format(storage_account_name, str(exc)))

        try:
            self.log('Create blob service')
            if storage_blob_type == 'page':
                return PageBlobService(endpoint_suffix=self._cloud_environment.suffixes.storage_endpoint,
                                       account_name=storage_account_name,
                                       account_key=account_keys.keys[0].value)
            elif storage_blob_type == 'block':
                return BlockBlobService(endpoint_suffix=self._cloud_environment.suffixes.storage_endpoint,
                                        account_name=storage_account_name,
                                        account_key=account_keys.keys[0].value)
            else:
                raise Exception("Invalid storage blob type defined.")
        except Exception as exc:
            self.fail("Error creating blob service client for storage account {0} - {1}".format(storage_account_name,
                                                                                                str(exc)))

    def create_default_pip(self, resource_group, location, public_ip_name, allocation_method='Dynamic', sku=None):
        '''
        Create a default public IP address <public_ip_name> to associate with a network interface.
        If a PIP address matching <public_ip_name> exists, return it. Otherwise, create one.

        :param resource_group: name of an existing resource group
        :param location: a valid azure location
        :param public_ip_name: base name to assign the public IP address
        :param allocation_method: one of 'Static' or 'Dynamic'
        :param sku: sku
        :return: PIP object
        '''
        pip = None

        self.log("Starting create_default_pip {0}".format(public_ip_name))
        self.log("Check to see if public IP {0} exists".format(public_ip_name))
        try:
            pip = self.network_client.public_ip_addresses.get(resource_group, public_ip_name)
        except CloudError:
            pass

        if pip:
            self.log("Public ip {0} found.".format(public_ip_name))
            self.check_provisioning_state(pip)
            return pip

        params = self.network_models.PublicIPAddress(
            location=location,
            public_ip_allocation_method=allocation_method,
            sku=sku
        )
        self.log('Creating default public IP {0}'.format(public_ip_name))
        try:
            poller = self.network_client.public_ip_addresses.create_or_update(resource_group, public_ip_name, params)
        except Exception as exc:
            self.fail("Error creating {0} - {1}".format(public_ip_name, str(exc)))

        return self.get_poller_result(poller)

    def create_default_securitygroup(self, resource_group, location, security_group_name, os_type, open_ports):
        '''
        Create a default security group <security_group_name> to associate with a network interface. If a security group matching
        <security_group_name> exists, return it. Otherwise, create one.

        :param resource_group: Resource group name
        :param location: azure location name
        :param security_group_name: base name to use for the security group
        :param os_type: one of 'Windows' or 'Linux'. Determins any default rules added to the security group.
        :param ssh_port: for os_type 'Linux' port used in rule allowing SSH access.
        :param rdp_port: for os_type 'Windows' port used in rule allowing RDP access.
        :return: security_group object
        '''
        group = None

        self.log("Create security group {0}".format(security_group_name))
        self.log("Check to see if security group {0} exists".format(security_group_name))
        try:
            group = self.network_client.network_security_groups.get(resource_group, security_group_name)
        except CloudError:
            pass

        if group:
            self.log("Security group {0} found.".format(security_group_name))
            self.check_provisioning_state(group)
            return group

        parameters = self.network_models.NetworkSecurityGroup()
        parameters.location = location

        if not open_ports:
            # Open default ports based on OS type
            if os_type == 'Linux':
                # add an inbound SSH rule
                parameters.security_rules = [
                    self.network_models.SecurityRule(protocol='Tcp',
                                                     source_address_prefix='*',
                                                     destination_address_prefix='*',
                                                     access='Allow',
                                                     direction='Inbound',
                                                     description='Allow SSH Access',
                                                     source_port_range='*',
                                                     destination_port_range='22',
                                                     priority=100,
                                                     name='SSH')
                ]
                parameters.location = location
            else:
                # for windows add inbound RDP and WinRM rules
                parameters.security_rules = [
                    self.network_models.SecurityRule(protocol='Tcp',
                                                     source_address_prefix='*',
                                                     destination_address_prefix='*',
                                                     access='Allow',
                                                     direction='Inbound',
                                                     description='Allow RDP port 3389',
                                                     source_port_range='*',
                                                     destination_port_range='3389',
                                                     priority=100,
                                                     name='RDP01'),
                    self.network_models.SecurityRule(protocol='Tcp',
                                                     source_address_prefix='*',
                                                     destination_address_prefix='*',
                                                     access='Allow',
                                                     direction='Inbound',
                                                     description='Allow WinRM HTTPS port 5986',
                                                     source_port_range='*',
                                                     destination_port_range='5986',
                                                     priority=101,
                                                     name='WinRM01'),
                ]
        else:
            # Open custom ports
            parameters.security_rules = []
            priority = 100
            for port in open_ports:
                priority += 1
                rule_name = "Rule_{0}".format(priority)
                parameters.security_rules.append(
                    self.network_models.SecurityRule(protocol='Tcp',
                                                     source_address_prefix='*',
                                                     destination_address_prefix='*',
                                                     access='Allow',
                                                     direction='Inbound',
                                                     source_port_range='*',
                                                     destination_port_range=str(port),
                                                     priority=priority,
                                                     name=rule_name)
                )

        self.log('Creating default security group {0}'.format(security_group_name))
        try:
            poller = self.network_client.network_security_groups.create_or_update(resource_group,
                                                                                  security_group_name,
                                                                                  parameters)
        except Exception as exc:
            self.fail("Error creating default security rule {0} - {1}".format(security_group_name, str(exc)))

        return self.get_poller_result(poller)

    @staticmethod
    def _validation_ignore_callback(session, global_config, local_config, **kwargs):
        session.verify = False

    def get_api_profile(self, client_type_name, api_profile_name):
        profile_all_clients = AZURE_API_PROFILES.get(api_profile_name)

        if not profile_all_clients:
            raise KeyError("unknown Azure API profile: {0}".format(api_profile_name))

        profile_raw = profile_all_clients.get(client_type_name, None)

        if not profile_raw:
            self.module.warn("Azure API profile {0} does not define an entry for {1}".format(api_profile_name, client_type_name))

        if isinstance(profile_raw, dict):
            if not profile_raw.get('default_api_version'):
                raise KeyError("Azure API profile {0} does not define 'default_api_version'".format(api_profile_name))
            return profile_raw

        # wrap basic strings in a dict that just defines the default
        return dict(default_api_version=profile_raw)

    def get_graphrbac_client(self, tenant_id):
        cred = self.azure_auth.azure_credentials
        base_url = self.azure_auth._cloud_environment.endpoints.active_directory_graph_resource_id
        client = GraphRbacManagementClient(cred, tenant_id, base_url)

        return client

    def get_mgmt_svc_client(self, client_type, base_url=None, api_version=None, suppress_subscription_id=False):
        self.log('Getting management service client {0}'.format(client_type.__name__))
        self.check_client_version(client_type)

        client_argspec = inspect.getargspec(client_type.__init__)

        if not base_url:
            # most things are resource_manager, don't make everyone specify
            base_url = self.azure_auth._cloud_environment.endpoints.resource_manager

        # Some management clients do not take a subscription ID as parameters.
        if suppress_subscription_id:
            client_kwargs = dict(credentials=self.azure_auth.azure_credentials, base_url=base_url)
        else:
            client_kwargs = dict(credentials=self.azure_auth.azure_credentials, subscription_id=self.azure_auth.subscription_id, base_url=base_url)

        api_profile_dict = {}

        if self.api_profile:
            api_profile_dict = self.get_api_profile(client_type.__name__, self.api_profile)

        # unversioned clients won't accept profile; only send it if necessary
        # clients without a version specified in the profile will use the default
        if api_profile_dict and 'profile' in client_argspec.args:
            client_kwargs['profile'] = api_profile_dict

        # If the client doesn't accept api_version, it's unversioned.
        # If it does, favor explicitly-specified api_version, fall back to api_profile
        if 'api_version' in client_argspec.args:
            profile_default_version = api_profile_dict.get('default_api_version', None)
            if api_version or profile_default_version:
                client_kwargs['api_version'] = api_version or profile_default_version
                if 'profile' in client_kwargs:
                    # remove profile; only pass API version if specified
                    client_kwargs.pop('profile')

        client = client_type(**client_kwargs)

        # FUTURE: remove this once everything exposes models directly (eg, containerinstance)
        try:
            getattr(client, "models")
        except AttributeError:
            def _ansible_get_models(self, *arg, **kwarg):
                return self._ansible_models

            setattr(client, '_ansible_models', importlib.import_module(client_type.__module__).models)
            client.models = types.MethodType(_ansible_get_models, client)

        client.config = self.add_user_agent(client.config)

        if self.azure_auth._cert_validation_mode == 'ignore':
            client.config.session_configuration_callback = self._validation_ignore_callback

        return client

    def add_user_agent(self, config):
        # Add user agent for Ansible
        config.add_user_agent(ANSIBLE_USER_AGENT)
        # Add user agent when running from Cloud Shell
        if CLOUDSHELL_USER_AGENT_KEY in os.environ:
            config.add_user_agent(os.environ[CLOUDSHELL_USER_AGENT_KEY])
        # Add user agent when running from VSCode extension
        if VSCODEEXT_USER_AGENT_KEY in os.environ:
            config.add_user_agent(os.environ[VSCODEEXT_USER_AGENT_KEY])
        return config

    def generate_sas_token(self, **kwags):
        base_url = kwags.get('base_url', None)
        expiry = kwags.get('expiry', time() + 3600)
        key = kwags.get('key', None)
        policy = kwags.get('policy', None)
        url = quote_plus(base_url)
        ttl = int(expiry)
        sign_key = '{0}\n{1}'.format(url, ttl)
        signature = b64encode(HMAC(b64decode(key), sign_key.encode('utf-8'), sha256).digest())
        result = {
            'sr': url,
            'sig': signature,
            'se': str(ttl),
        }
        if policy:
            result['skn'] = policy
        return 'SharedAccessSignature ' + urlencode(result)

    def get_data_svc_client(self, **kwags):
        url = kwags.get('base_url', None)
        config = AzureConfiguration(base_url='https://{0}'.format(url))
        config.credentials = AzureSASAuthentication(token=self.generate_sas_token(**kwags))
        config = self.add_user_agent(config)
        return ServiceClient(creds=config.credentials, config=config)

    # passthru methods to AzureAuth instance for backcompat
    @property
    def credentials(self):
        return self.azure_auth.credentials

    @property
    def _cloud_environment(self):
        return self.azure_auth._cloud_environment

    @property
    def subscription_id(self):
        return self.azure_auth.subscription_id

    @property
    def storage_client(self):
        self.log('Getting storage client...')
        if not self._storage_client:
            self._storage_client = self.get_mgmt_svc_client(StorageManagementClient,
                                                            base_url=self._cloud_environment.endpoints.resource_manager,
                                                            api_version='2019-06-01')
        return self._storage_client

    @property
    def storage_models(self):
        return StorageManagementClient.models("2019-06-01")

    @property
    def authorization_client(self):
        self.log('Getting authorization client...')
        if not self._authorization_client:
            self._authorization_client = self.get_mgmt_svc_client(AuthorizationManagementClient,
                                                                  base_url=self._cloud_environment.endpoints.resource_manager,
                                                                  api_version='2018-09-01-preview')
        return self._authorization_client

    @property
    def authorization_models(self):
        return AuthorizationManagementClient.models('2018-09-01-preview')

    @property
    def subscription_client(self):
        self.log('Getting subscription client...')
        if not self._subscription_client:
            self._subscription_client = self.get_mgmt_svc_client(SubscriptionClient,
                                                                 base_url=self._cloud_environment.endpoints.resource_manager,
                                                                 suppress_subscription_id=True,
                                                                 api_version='2019-11-01')
        return self._subscription_client

    @property
    def subscription_models(self):
        return SubscriptionClient.models("2019-11-01")

    @property
    def management_groups_client(self):
        self.log('Getting Management Groups client...')
        if not self._management_group_client:
            self._management_group_client = self.get_mgmt_svc_client(ManagementGroupsClient,
                                                                     base_url=self._cloud_environment.endpoints.resource_manager,
                                                                     suppress_subscription_id=True,
                                                                     api_version='2020-05-01')
        return self._management_group_client

    @property
    def network_client(self):
        self.log('Getting network client')
        if not self._network_client:
            self._network_client = self.get_mgmt_svc_client(NetworkManagementClient,
                                                            base_url=self._cloud_environment.endpoints.resource_manager,
                                                            api_version='2020-06-01')
        return self._network_client

    @property
    def network_models(self):
        self.log("Getting network models...")
        return NetworkManagementClient.models("2020-06-01")

    @property
    def rm_client(self):
        self.log('Getting resource manager client')
        if not self._resource_client:
            self._resource_client = self.get_mgmt_svc_client(ResourceManagementClient,
                                                             base_url=self._cloud_environment.endpoints.resource_manager,
                                                             api_version='2017-05-10')
        return self._resource_client

    @property
    def rm_models(self):
        self.log("Getting resource manager models")
        return ResourceManagementClient.models("2017-05-10")

    @property
    def image_client(self):
        self.log('Getting compute image client')
        if not self._image_client:
            self._image_client = self.get_mgmt_svc_client(ComputeManagementClient,
                                                          base_url=self._cloud_environment.endpoints.resource_manager,
                                                          api_version='2018-06-01')
        return self._image_client

    @property
    def image_models(self):
        self.log("Getting compute image models")
        return ComputeManagementClient.models("2018-06-01")

    @property
    def compute_client(self):
        self.log('Getting compute client')
        if not self._compute_client:
            self._compute_client = self.get_mgmt_svc_client(ComputeManagementClient,
                                                            base_url=self._cloud_environment.endpoints.resource_manager,
                                                            api_version='2019-07-01')
        return self._compute_client

    @property
    def compute_models(self):
        self.log("Getting compute models")
        return ComputeManagementClient.models("2019-07-01")

    @property
    def dns_client(self):
        self.log('Getting dns client')
        if not self._dns_client:
            self._dns_client = self.get_mgmt_svc_client(DnsManagementClient,
                                                        base_url=self._cloud_environment.endpoints.resource_manager,
                                                        api_version='2018-05-01')
        return self._dns_client

    @property
    def dns_models(self):
        self.log("Getting dns models...")
        return DnsManagementClient.models('2018-05-01')

    @property
    def private_dns_client(self):
        self.log('Getting private dns client')
        if not self._private_dns_client:
            self._private_dns_client = self.get_mgmt_svc_client(
                PrivateDnsManagementClient,
                base_url=self._cloud_environment.endpoints.resource_manager)
        return self._private_dns_client

    @property
    def private_dns_models(self):
        self.log('Getting private dns models')
        return PrivateDnsModels

    @property
    def web_client(self):
        self.log('Getting web client')
        if not self._web_client:
            self._web_client = self.get_mgmt_svc_client(WebSiteManagementClient,
                                                        base_url=self._cloud_environment.endpoints.resource_manager,
                                                        api_version='2018-02-01')
        return self._web_client

    @property
    def containerservice_client(self):
        self.log('Getting container service client')
        if not self._containerservice_client:
            self._containerservice_client = self.get_mgmt_svc_client(ContainerServiceClient,
                                                                     base_url=self._cloud_environment.endpoints.resource_manager,
                                                                     api_version='2017-07-01')
        return self._containerservice_client

    @property
    def managedcluster_models(self):
        self.log("Getting container service models")
        return ContainerServiceClient.models('2019-04-01')

    @property
    def managedcluster_client(self):
        self.log('Getting container service client')
        if not self._managedcluster_client:
            self._managedcluster_client = self.get_mgmt_svc_client(ContainerServiceClient,
                                                                   base_url=self._cloud_environment.endpoints.resource_manager,
                                                                   api_version='2019-04-01')
        return self._managedcluster_client

    @property
    def sql_client(self):
        self.log('Getting SQL client')
        if not self._sql_client:
            self._sql_client = self.get_mgmt_svc_client(SqlManagementClient,
                                                        base_url=self._cloud_environment.endpoints.resource_manager)
        return self._sql_client

    @property
    def postgresql_client(self):
        self.log('Getting PostgreSQL client')
        if not self._postgresql_client:
            self._postgresql_client = self.get_mgmt_svc_client(PostgreSQLManagementClient,
                                                               base_url=self._cloud_environment.endpoints.resource_manager)
        return self._postgresql_client

    @property
    def mysql_client(self):
        self.log('Getting MySQL client')
        if not self._mysql_client:
            self._mysql_client = self.get_mgmt_svc_client(MySQLManagementClient,
                                                          base_url=self._cloud_environment.endpoints.resource_manager)
        return self._mysql_client

    @property
    def mariadb_client(self):
        self.log('Getting MariaDB client')
        if not self._mariadb_client:
            self._mariadb_client = self.get_mgmt_svc_client(MariaDBManagementClient,
                                                            base_url=self._cloud_environment.endpoints.resource_manager)
        return self._mariadb_client

    @property
    def sql_client(self):
        self.log('Getting SQL client')
        if not self._sql_client:
            self._sql_client = self.get_mgmt_svc_client(SqlManagementClient,
                                                        base_url=self._cloud_environment.endpoints.resource_manager)
        return self._sql_client

    @property
    def containerregistry_client(self):
        self.log('Getting container registry mgmt client')
        if not self._containerregistry_client:
            self._containerregistry_client = self.get_mgmt_svc_client(ContainerRegistryManagementClient,
                                                                      base_url=self._cloud_environment.endpoints.resource_manager,
                                                                      api_version='2017-10-01')

        return self._containerregistry_client

    @property
    def containerinstance_client(self):
        self.log('Getting container instance mgmt client')
        if not self._containerinstance_client:
            self._containerinstance_client = self.get_mgmt_svc_client(ContainerInstanceManagementClient,
                                                                      base_url=self._cloud_environment.endpoints.resource_manager,
                                                                      api_version='2018-06-01')

        return self._containerinstance_client

    @property
    def marketplace_client(self):
        self.log('Getting marketplace agreement client')
        if not self._marketplace_client:
            self._marketplace_client = self.get_mgmt_svc_client(MarketplaceOrderingAgreements,
                                                                base_url=self._cloud_environment.endpoints.resource_manager)
        return self._marketplace_client

    @property
    def traffic_manager_management_client(self):
        self.log('Getting traffic manager client')
        if not self._traffic_manager_management_client:
            self._traffic_manager_management_client = self.get_mgmt_svc_client(TrafficManagerManagementClient,
                                                                               base_url=self._cloud_environment.endpoints.resource_manager)
        return self._traffic_manager_management_client

    @property
    def monitor_client(self):
        self.log('Getting monitor client')
        if not self._monitor_client:
            self._monitor_client = self.get_mgmt_svc_client(MonitorManagementClient,
                                                            base_url=self._cloud_environment.endpoints.resource_manager)
        return self._monitor_client

    @property
    def log_analytics_client(self):
        self.log('Getting log analytics client')
        if not self._log_analytics_client:
            self._log_analytics_client = self.get_mgmt_svc_client(LogAnalyticsManagementClient,
                                                                  base_url=self._cloud_environment.endpoints.resource_manager)
        return self._log_analytics_client

    @property
    def log_analytics_models(self):
        self.log('Getting log analytics models')
        return LogAnalyticsModels

    @property
    def servicebus_client(self):
        self.log('Getting servicebus client')
        if not self._servicebus_client:
            self._servicebus_client = self.get_mgmt_svc_client(ServiceBusManagementClient,
                                                               base_url=self._cloud_environment.endpoints.resource_manager)
        return self._servicebus_client

    @property
    def servicebus_models(self):
        return ServicebusModel

    @property
    def automation_client(self):
        self.log('Getting automation client')
        if not self._automation_client:
            self._automation_client = self.get_mgmt_svc_client(AutomationClient,
                                                               base_url=self._cloud_environment.endpoints.resource_manager)
        return self._automation_client

    @property
    def automation_models(self):
        return AutomationModel

    @property
    def IoThub_client(self):
        self.log('Getting iothub client')
        if not self._IoThub_client:
            self._IoThub_client = self.get_mgmt_svc_client(IotHubClient,
                                                           base_url=self._cloud_environment.endpoints.resource_manager)
        return self._IoThub_client

    @property
    def IoThub_models(self):
        return IoTHubModels

    @property
    def automation_client(self):
        self.log('Getting automation client')
        if not self._automation_client:
            self._automation_client = self.get_mgmt_svc_client(AutomationClient,
                                                               base_url=self._cloud_environment.endpoints.resource_manager)
        return self._automation_client

    @property
    def automation_models(self):
        return AutomationModel

    @property
    def lock_client(self):
        self.log('Getting lock client')
        if not self._lock_client:
            self._lock_client = self.get_mgmt_svc_client(ManagementLockClient,
                                                         base_url=self._cloud_environment.endpoints.resource_manager,
                                                         api_version='2016-09-01')
        return self._lock_client

    @property
    def lock_models(self):
        self.log("Getting lock models")
        return ManagementLockClient.models('2016-09-01')

    @property
    def recovery_services_backup_client(self):
        self.log('Getting recovery services backup client')
        if not self._recovery_services_backup_client:
            self._recovery_services_backup_client = self.get_mgmt_svc_client(RecoveryServicesBackupClient,
                                                                             base_url=self._cloud_environment.endpoints.resource_manager)
        return self._recovery_services_backup_client

    @property
    def recovery_services_backup_models(self):
        return RecoveryServicesBackupModels

    @property
    def search_client(self):
        self.log('Getting search client...')
        if not self._search_client:
            self._search_client = self.get_mgmt_svc_client(SearchManagementClient,
                                                           base_url=self._cloud_environment.endpoints.resource_manager,
                                                           api_version='2020-08-01')
        return self._search_client

    @property
    def datalake_store_client(self):
        self.log('Getting datalake store client...')
        if not self._datalake_store_client:
            self._datalake_store_client = self.get_mgmt_svc_client(DataLakeStoreAccountManagementClient,
                                                                   base_url=self._cloud_environment.endpoints.resource_manager,
                                                                   api_version='2016-11-01')
        return self._datalake_store_client

    @property
    def datalake_store_models(self):
        return DataLakeStoreAccountModel

    @property
    def notification_hub_client(self):
        self.log('Getting notification hub client')
        if not self._notification_hub_client:
            self._notification_hub_client = self.get_mgmt_svc_client(
                NotificationHubsManagementClient,
                base_url=self._cloud_environment.endpoints.resource_manager,
                api_version='2016-03-01')
        return self._notification_hub_client

    @property
    def event_hub_client(self):
        self.log('Getting event hub client')
        if not self._event_hub_client:
            self._event_hub_client = self.get_mgmt_svc_client(
                EventHubManagementClient,
                base_url=self._cloud_environment.endpoints.resource_manager,
                api_version='2018-05-04')
        return self._event_hub_client


class AzureSASAuthentication(Authentication):
    """Simple SAS Authentication.
    An implementation of Authentication in
    https://github.com/Azure/msrest-for-python/blob/0732bc90bdb290e5f58c675ffdd7dbfa9acefc93/msrest/authentication.py

    :param str token: SAS token
    """
    def __init__(self, token):
        self.token = token

    def signed_session(self):
        session = super(AzureSASAuthentication, self).signed_session()
        session.headers['Authorization'] = self.token
        return session


class AzureRMAuthException(Exception):
    pass


class AzureRMAuth(object):
    _cloud_environment = None
    _adfs_authority_url = None

    def __init__(self, auth_source=None, profile=None, subscription_id=None, client_id=None, secret=None,
                 tenant=None, ad_user=None, password=None, cloud_environment='AzureCloud', cert_validation_mode='validate',
                 api_profile='latest', adfs_authority_url=None, fail_impl=None, is_ad_resource=False, **kwargs):

        if fail_impl:
            self._fail_impl = fail_impl
        else:
            self._fail_impl = self._default_fail_impl
        self.is_ad_resource = is_ad_resource

        # authenticate
        self.credentials = self._get_credentials(
            auth_source=auth_source,
            profile=profile,
            subscription_id=subscription_id,
            client_id=client_id,
            secret=secret,
            tenant=tenant,
            ad_user=ad_user,
            password=password,
            cloud_environment=cloud_environment,
            cert_validation_mode=cert_validation_mode,
            api_profile=api_profile,
            adfs_authority_url=adfs_authority_url)

        if not self.credentials:
            if HAS_AZURE_CLI_CORE:
                self.fail("Failed to get credentials. Either pass as parameters, set environment variables, "
                          "define a profile in ~/.azure/credentials, or log in with Azure CLI (`az login`).")
            else:
                self.fail("Failed to get credentials. Either pass as parameters, set environment variables, "
                          "define a profile in ~/.azure/credentials, or install Azure CLI and log in (`az login`).")

        # cert validation mode precedence: module-arg, credential profile, env, "validate"
        self._cert_validation_mode = cert_validation_mode or \
            self.credentials.get('cert_validation_mode') or \
            self._get_env('cert_validation_mode') or \
            'validate'

        if self._cert_validation_mode not in ['validate', 'ignore']:
            self.fail('invalid cert_validation_mode: {0}'.format(self._cert_validation_mode))

        # if cloud_environment specified, look up/build Cloud object
        raw_cloud_env = self.credentials.get('cloud_environment')
        if self.credentials.get('credentials') is not None and raw_cloud_env is not None:
            self._cloud_environment = raw_cloud_env
        elif not raw_cloud_env:
            self._cloud_environment = azure_cloud.AZURE_PUBLIC_CLOUD  # SDK default
        else:
            # try to look up "well-known" values via the name attribute on azure_cloud members
            all_clouds = [x[1] for x in inspect.getmembers(azure_cloud) if isinstance(x[1], azure_cloud.Cloud)]
            matched_clouds = [x for x in all_clouds if x.name == raw_cloud_env]
            if len(matched_clouds) == 1:
                self._cloud_environment = matched_clouds[0]
            elif len(matched_clouds) > 1:
                self.fail("Azure SDK failure: more than one cloud matched for cloud_environment name '{0}'".format(raw_cloud_env))
            else:
                if not urlparse.urlparse(raw_cloud_env).scheme:
                    self.fail("cloud_environment must be an endpoint discovery URL or one of {0}".format([x.name for x in all_clouds]))
                try:
                    self._cloud_environment = azure_cloud.get_cloud_from_metadata_endpoint(raw_cloud_env)
                except Exception as e:
                    self.fail("cloud_environment {0} could not be resolved: {1}".format(raw_cloud_env, e.message), exception=traceback.format_exc())

        if self.credentials.get('subscription_id', None) is None and self.credentials.get('credentials') is None:
            self.fail("Credentials did not include a subscription_id value.")
        self.log("setting subscription_id")
        self.subscription_id = self.credentials['subscription_id']

        # get authentication authority
        # for adfs, user could pass in authority or not.
        # for others, use default authority from cloud environment
        if self.credentials.get('adfs_authority_url') is None:
            self._adfs_authority_url = self._cloud_environment.endpoints.active_directory
        else:
            self._adfs_authority_url = self.credentials.get('adfs_authority_url')

        if self.credentials.get('credentials') is not None:
            # AzureCLI credentials
            self.azure_credentials = self.credentials['credentials']
        elif self.credentials.get('client_id') is not None and \
                self.credentials.get('secret') is not None and \
                self.credentials.get('tenant') is not None:

            graph_resource = self._cloud_environment.endpoints.active_directory_graph_resource_id
            rm_resource = self._cloud_environment.endpoints.resource_manager
            self.azure_credentials = ServicePrincipalCredentials(client_id=self.credentials['client_id'],
                                                                 secret=self.credentials['secret'],
                                                                 tenant=self.credentials['tenant'],
                                                                 cloud_environment=self._cloud_environment,
                                                                 resource=graph_resource if self.is_ad_resource else rm_resource,
                                                                 verify=self._cert_validation_mode == 'validate')

        elif self.credentials.get('ad_user') is not None and \
                self.credentials.get('password') is not None and \
                self.credentials.get('client_id') is not None and \
                self.credentials.get('tenant') is not None:

            self.azure_credentials = self.acquire_token_with_username_password(
                self._adfs_authority_url,
                self._cloud_environment.endpoints.active_directory_resource_id,
                self.credentials['ad_user'],
                self.credentials['password'],
                self.credentials['client_id'],
                self.credentials['tenant'])

        elif self.credentials.get('ad_user') is not None and self.credentials.get('password') is not None:
            tenant = self.credentials.get('tenant')
            if not tenant:
                tenant = 'common'  # SDK default

            self.azure_credentials = UserPassCredentials(self.credentials['ad_user'],
                                                         self.credentials['password'],
                                                         tenant=tenant,
                                                         cloud_environment=self._cloud_environment,
                                                         verify=self._cert_validation_mode == 'validate')
        else:
            self.fail("Failed to authenticate with provided credentials. Some attributes were missing. "
                      "Credentials must include client_id, secret and tenant or ad_user and password, or "
                      "ad_user, password, client_id, tenant and adfs_authority_url(optional) for ADFS authentication, or "
                      "be logged in using AzureCLI.")

    def fail(self, msg, exception=None, **kwargs):
        self._fail_impl(msg)

    def _default_fail_impl(self, msg, exception=None, **kwargs):
        raise AzureRMAuthException(msg)

    def _get_env(self, module_key, default=None):
        "Read envvar matching module parameter"
        return os.environ.get(AZURE_CREDENTIAL_ENV_MAPPING[module_key], default)

    def _get_profile(self, profile="default"):
        path = expanduser("~/.azure/credentials")
        try:
            config = configparser.ConfigParser()
            config.read(path)
        except Exception as exc:
            self.fail("Failed to access {0}. Check that the file exists and you have read "
                      "access. {1}".format(path, str(exc)))
        credentials = dict()
        for key in AZURE_CREDENTIAL_ENV_MAPPING:
            try:
                credentials[key] = config.get(profile, key, raw=True)
            except Exception:
                pass

        if credentials.get('subscription_id'):
            return credentials

        return None

    def _get_msi_credentials(self, subscription_id=None, client_id=None, **kwargs):
        credentials = MSIAuthentication(client_id=client_id)
        subscription_id = subscription_id or self._get_env('subscription_id')
        if not subscription_id:
            try:
                # use the first subscription of the MSI
                subscription_client = SubscriptionClient(credentials)
                subscription = next(subscription_client.subscriptions.list())
                subscription_id = str(subscription.subscription_id)
            except Exception as exc:
                self.fail("Failed to get MSI token: {0}. "
                          "Please check whether your machine enabled MSI or grant access to any subscription.".format(str(exc)))
        return {
            'credentials': credentials,
            'subscription_id': subscription_id
        }

    def _get_azure_cli_credentials(self, subscription_id=None, resource=None):
        if self.is_ad_resource:
            resource = 'https://graph.windows.net/'
        subscription_id = subscription_id or self._get_env('subscription_id')
        profile = get_cli_profile()
        credentials, subscription_id, tenant = profile.get_login_credentials(
            subscription_id=subscription_id, resource=resource)
        cloud_environment = get_cli_active_cloud()

        cli_credentials = {
            'credentials': credentials,
            'subscription_id': subscription_id,
            'cloud_environment': cloud_environment
        }
        return cli_credentials

    def _get_env_credentials(self):
        env_credentials = dict()
        for attribute, env_variable in AZURE_CREDENTIAL_ENV_MAPPING.items():
            env_credentials[attribute] = os.environ.get(env_variable, None)

        if env_credentials['profile']:
            credentials = self._get_profile(env_credentials['profile'])
            return credentials

        if env_credentials.get('subscription_id') is not None:
            return env_credentials

        return None

    def _get_credentials(self, auth_source=None, **params):
        # Get authentication credentials.
        self.log('Getting credentials')

        arg_credentials = dict()
        for attribute, env_variable in AZURE_CREDENTIAL_ENV_MAPPING.items():
            arg_credentials[attribute] = params.get(attribute, None)

        if auth_source == 'msi':
            self.log('Retrieving credentials from MSI')
            return self._get_msi_credentials(subscription_id=params.get('subscription_id'), client_id=params.get('client_id'))

        if auth_source == 'cli':
            if not HAS_AZURE_CLI_CORE:
                self.fail(msg=missing_required_lib('azure-cli', reason='for `cli` auth_source'),
                          exception=HAS_AZURE_CLI_CORE_EXC)
            try:
                self.log('Retrieving credentials from Azure CLI profile')
                cli_credentials = self._get_azure_cli_credentials(subscription_id=params.get('subscription_id'))
                return cli_credentials
            except CLIError as err:
                self.fail("Azure CLI profile cannot be loaded - {0}".format(err))

        if auth_source == 'env':
            self.log('Retrieving credentials from environment')
            env_credentials = self._get_env_credentials()
            return env_credentials

        if auth_source == 'credential_file':
            self.log("Retrieving credentials from credential file")
            profile = params.get('profile') or 'default'
            default_credentials = self._get_profile(profile)
            return default_credentials

        # auto, precedence: module parameters -> environment variables -> default profile in ~/.azure/credentials -> azure cli
        # try module params
        if arg_credentials['profile'] is not None:
            self.log('Retrieving credentials with profile parameter.')
            credentials = self._get_profile(arg_credentials['profile'])
            return credentials

        if arg_credentials['client_id'] or arg_credentials['ad_user']:
            self.log('Received credentials from parameters.')
            return arg_credentials

        # try environment
        env_credentials = self._get_env_credentials()
        if env_credentials:
            self.log('Received credentials from env.')
            return env_credentials

        # try default profile from ~./azure/credentials
        default_credentials = self._get_profile()
        if default_credentials:
            self.log('Retrieved default profile credentials from ~/.azure/credentials.')
            return default_credentials

        try:
            if HAS_AZURE_CLI_CORE:
                self.log('Retrieving credentials from AzureCLI profile')
            cli_credentials = self._get_azure_cli_credentials(subscription_id=params.get('subscription_id'))
            return cli_credentials
        except CLIError as ce:
            self.log('Error getting AzureCLI profile credentials - {0}'.format(ce))

        return None

    def acquire_token_with_username_password(self, authority, resource, username, password, client_id, tenant):
        authority_uri = authority

        if tenant is not None:
            authority_uri = authority + '/' + tenant

        context = AuthenticationContext(authority_uri)
        token_response = context.acquire_token_with_username_password(resource, username, password, client_id)

        return AADTokenCredentials(token_response)

    def log(self, msg, pretty_print=False):
        pass
        # Use only during module development
        # if self.debug:
        #     log_file = open('azure_rm.log', 'a')
        #     if pretty_print:
        #         log_file.write(json.dumps(msg, indent=4, sort_keys=True))
        #     else:
        #         log_file.write(msg + u'\n')<|MERGE_RESOLUTION|>--- conflicted
+++ resolved
@@ -109,11 +109,8 @@
         'MariaDBManagementClient': '2019-03-01',
         'ManagementLockClient': '2016-09-01',
         'DataLakeStoreAccountManagementClient': '2016-11-01',
-<<<<<<< HEAD
         'MonitorManagementClient': '2019-10-17',
-=======
         'NotificationHubsManagementClient': '2016-03-01',
->>>>>>> aead4245
         'EventHubManagementClient': '2018-05-04'
     },
     '2019-03-01-hybrid': {
