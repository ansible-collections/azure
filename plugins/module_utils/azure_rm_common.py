# Copyright (c) 2016 Matt Davis, <mdavis@ansible.com>
#                    Chris Houseknecht, <house@redhat.com>
#
# GNU General Public License v3.0+ (see COPYING or https://www.gnu.org/licenses/gpl-3.0.txt)

from __future__ import absolute_import, division, print_function
__metaclass__ = type


import os
import re
import types
import copy
import inspect
import traceback
import json

try:
    from azure.graphrbac import GraphRbacManagementClient
except Exception:
    pass
from os.path import expanduser

from ansible.module_utils.basic import \
    AnsibleModule, missing_required_lib, env_fallback

try:
    from ansible.module_utils.ansible_release import __version__ as ANSIBLE_VERSION
except Exception:
    ANSIBLE_VERSION = 'unknown'
from ansible.module_utils.six.moves import configparser
import ansible.module_utils.six.moves.urllib.parse as urlparse

AZURE_COMMON_ARGS = dict(
    auth_source=dict(
        type='str',
        choices=['auto', 'cli', 'env', 'credential_file', 'msi'],
        fallback=(env_fallback, ['ANSIBLE_AZURE_AUTH_SOURCE']),
        default="auto"
    ),
    profile=dict(type='str'),
    subscription_id=dict(type='str'),
    client_id=dict(type='str', no_log=True),
    secret=dict(type='str', no_log=True),
    tenant=dict(type='str', no_log=True),
    ad_user=dict(type='str', no_log=True),
    password=dict(type='str', no_log=True),
    cloud_environment=dict(type='str', default='AzureCloud'),
    cert_validation_mode=dict(type='str', choices=['validate', 'ignore']),
    api_profile=dict(type='str', default='latest'),
    adfs_authority_url=dict(type='str', default=None)
)

AZURE_CREDENTIAL_ENV_MAPPING = dict(
    profile='AZURE_PROFILE',
    subscription_id='AZURE_SUBSCRIPTION_ID',
    client_id='AZURE_CLIENT_ID',
    secret='AZURE_SECRET',
    tenant='AZURE_TENANT',
    ad_user='AZURE_AD_USER',
    password='AZURE_PASSWORD',
    cloud_environment='AZURE_CLOUD_ENVIRONMENT',
    cert_validation_mode='AZURE_CERT_VALIDATION_MODE',
    adfs_authority_url='AZURE_ADFS_AUTHORITY_URL'
)


class SDKProfile(object):  # pylint: disable=too-few-public-methods

    def __init__(self, default_api_version, profile=None):
        """Constructor.

        :param str default_api_version: Default API version if not overridden by a profile. Nullable.
        :param profile: A dict operation group name to API version.
        :type profile: dict[str, str]
        """
        self.profile = profile if profile is not None else {}
        self.profile[None] = default_api_version

    @property
    def default_api_version(self):
        return self.profile[None]


# FUTURE: this should come from the SDK or an external location.
# For now, we have to copy from azure-cli
AZURE_API_PROFILES = {
    'latest': {
        'AuthorizationManagementClient': '2018-09-01-preview',
        'ContainerInstanceManagementClient': '2018-02-01-preview',
        'ComputeManagementClient': dict(
            default_api_version='2018-10-01',
            resource_skus='2018-10-01',
            disks='2018-06-01',
            snapshots='2018-10-01',
            virtual_machine_run_commands='2018-10-01'
        ),
        'ManagementGroupsClient': '2020-05-01',
        'NetworkManagementClient': '2019-06-01',
        'ResourceManagementClient': '2017-05-10',
        'SearchManagementClient': '2020-08-01',
        'StorageManagementClient': '2019-06-01',
        'SubscriptionClient': '2019-11-01',
        'WebSiteManagementClient': '2018-02-01',
        'PostgreSQLManagementClient': '2017-12-01',
        'MySQLManagementClient': '2017-12-01',
        'MariaDBManagementClient': '2019-03-01',
        'ManagementLockClient': '2016-09-01',
        'DataLakeStoreAccountManagementClient': '2016-11-01'
    },
    '2019-03-01-hybrid': {
        'StorageManagementClient': '2017-10-01',
        'NetworkManagementClient': '2017-10-01',
        'ComputeManagementClient': SDKProfile('2017-12-01', {
            'resource_skus': '2017-09-01',
            'disks': '2017-03-30',
            'snapshots': '2017-03-30'
        }),
        'ManagementLinkClient': '2016-09-01',
        'ManagementLockClient': '2016-09-01',
        'PolicyClient': '2016-12-01',
        'ResourceManagementClient': '2018-05-01',
        'SubscriptionClient': '2016-06-01',
        'DnsManagementClient': '2016-04-01',
        'KeyVaultManagementClient': '2016-10-01',
        'AuthorizationManagementClient': SDKProfile('2015-07-01', {
            'classic_administrators': '2015-06-01',
            'policy_assignments': '2016-12-01',
            'policy_definitions': '2016-12-01'
        }),
        'KeyVaultClient': '2016-10-01',
        'azure.multiapi.storage': '2017-11-09',
        'azure.multiapi.cosmosdb': '2017-04-17'
    },
    '2018-03-01-hybrid': {
        'StorageManagementClient': '2016-01-01',
        'NetworkManagementClient': '2017-10-01',
        'ComputeManagementClient': SDKProfile('2017-03-30'),
        'ManagementLinkClient': '2016-09-01',
        'ManagementLockClient': '2016-09-01',
        'PolicyClient': '2016-12-01',
        'ResourceManagementClient': '2018-02-01',
        'SubscriptionClient': '2016-06-01',
        'DnsManagementClient': '2016-04-01',
        'KeyVaultManagementClient': '2016-10-01',
        'AuthorizationManagementClient': SDKProfile('2015-07-01', {
            'classic_administrators': '2015-06-01'
        }),
        'KeyVaultClient': '2016-10-01',
        'azure.multiapi.storage': '2017-04-17',
        'azure.multiapi.cosmosdb': '2017-04-17'
    },
    '2017-03-09-profile': {
        'StorageManagementClient': '2016-01-01',
        'NetworkManagementClient': '2015-06-15',
        'ComputeManagementClient': SDKProfile('2016-03-30'),
        'ManagementLinkClient': '2016-09-01',
        'ManagementLockClient': '2015-01-01',
        'PolicyClient': '2015-10-01-preview',
        'ResourceManagementClient': '2016-02-01',
        'SubscriptionClient': '2016-06-01',
        'DnsManagementClient': '2016-04-01',
        'KeyVaultManagementClient': '2016-10-01',
        'AuthorizationManagementClient': SDKProfile('2015-07-01', {
            'classic_administrators': '2015-06-01'
        }),
        'KeyVaultClient': '2016-10-01',
        'azure.multiapi.storage': '2015-04-05'
    }
}

AZURE_TAG_ARGS = dict(
    tags=dict(type='dict'),
    append_tags=dict(type='bool', default=True),
)

AZURE_COMMON_REQUIRED_IF = [
    ('log_mode', 'file', ['log_path'])
]

ANSIBLE_USER_AGENT = 'Ansible/{0}'.format(ANSIBLE_VERSION)
CLOUDSHELL_USER_AGENT_KEY = 'AZURE_HTTP_USER_AGENT'
VSCODEEXT_USER_AGENT_KEY = 'VSCODEEXT_USER_AGENT'

CIDR_PATTERN = re.compile(r"(([0-9]|[1-9][0-9]|1[0-9]{2}|2[0-4][0-9]|25[0-5])\.){3}([0-9]|[1-9][0-9]|1"
                          r"[0-9]{2}|2[0-4][0-9]|25[0-5])(/([0-9]|[1-2][0-9]|3[0-2]))")

AZURE_SUCCESS_STATE = "Succeeded"
AZURE_FAILED_STATE = "Failed"

HAS_AZURE = True
HAS_AZURE_EXC = None
HAS_AZURE_CLI_CORE = True
HAS_AZURE_CLI_CORE_EXC = None

HAS_MSRESTAZURE = True
HAS_MSRESTAZURE_EXC = None

try:
    import importlib
except ImportError:
    # This passes the sanity import test, but does not provide a user friendly error message.
    # Doing so would require catching Exception for all imports of Azure dependencies in modules and module_utils.
    importlib = None

try:
    from packaging.version import Version
    HAS_PACKAGING_VERSION = True
    HAS_PACKAGING_VERSION_EXC = None
except ImportError:
    Version = None
    HAS_PACKAGING_VERSION = False
    HAS_PACKAGING_VERSION_EXC = traceback.format_exc()

# NB: packaging issue sometimes cause msrestazure not to be installed, check it separately
try:
    from msrest.serialization import Serializer
except ImportError:
    HAS_MSRESTAZURE_EXC = traceback.format_exc()
    HAS_MSRESTAZURE = False

try:
    from enum import Enum
    from msrestazure.azure_active_directory import AADTokenCredentials
    from msrestazure.azure_exceptions import CloudError
    from msrestazure.azure_active_directory import MSIAuthentication
    from msrestazure.tools import parse_resource_id, resource_id, is_valid_resource_id
    from msrestazure import azure_cloud
    from azure.common.credentials import ServicePrincipalCredentials, UserPassCredentials
    from azure.mgmt.monitor.version import VERSION as monitor_client_version
    from azure.mgmt.network.version import VERSION as network_client_version
    from azure.mgmt.storage.version import VERSION as storage_client_version
    from azure.mgmt.compute.version import VERSION as compute_client_version
    from azure.mgmt.resource.version import VERSION as resource_client_version
    from azure.mgmt.dns.version import VERSION as dns_client_version
    from azure.mgmt.web.version import VERSION as web_client_version
    from azure.mgmt.network import NetworkManagementClient
    from azure.mgmt.resource.resources import ResourceManagementClient
    from azure.mgmt.managementgroups import ManagementGroupsAPI as ManagementGroupsClient
    from azure.mgmt.resource.subscriptions import SubscriptionClient
    from azure.mgmt.storage import StorageManagementClient
    from azure.mgmt.compute import ComputeManagementClient
    from azure.mgmt.dns import DnsManagementClient
    from azure.mgmt.privatedns import PrivateDnsManagementClient
    import azure.mgmt.privatedns.models as PrivateDnsModels
    from azure.mgmt.monitor import MonitorManagementClient
    from azure.mgmt.web import WebSiteManagementClient
    from azure.mgmt.containerservice import ContainerServiceClient
    from azure.mgmt.marketplaceordering import MarketplaceOrderingAgreements
    from azure.mgmt.trafficmanager import TrafficManagerManagementClient
    from azure.storage.cloudstorageaccount import CloudStorageAccount
    from azure.storage.blob import PageBlobService, BlockBlobService
    from adal.authentication_context import AuthenticationContext
    from azure.mgmt.authorization import AuthorizationManagementClient
    from azure.mgmt.sql import SqlManagementClient
    from azure.mgmt.servicebus import ServiceBusManagementClient
    import azure.mgmt.servicebus.models as ServicebusModel
    from azure.mgmt.rdbms.postgresql import PostgreSQLManagementClient
    from azure.mgmt.rdbms.mysql import MySQLManagementClient
    from azure.mgmt.rdbms.mariadb import MariaDBManagementClient
    from azure.mgmt.containerregistry import ContainerRegistryManagementClient
    from azure.mgmt.containerinstance import ContainerInstanceManagementClient
    from azure.mgmt.loganalytics import LogAnalyticsManagementClient
    import azure.mgmt.loganalytics.models as LogAnalyticsModels
    from azure.mgmt.automation import AutomationClient
    import azure.mgmt.automation.models as AutomationModel
    from azure.mgmt.iothub import IotHubClient
    from azure.mgmt.iothub import models as IoTHubModels
    from msrest.service_client import ServiceClient
    from msrestazure import AzureConfiguration
    from msrest.authentication import Authentication
    from azure.mgmt.resource.locks import ManagementLockClient
    from azure.mgmt.recoveryservicesbackup import RecoveryServicesBackupClient
    import azure.mgmt.recoveryservicesbackup.models as RecoveryServicesBackupModels
<<<<<<< HEAD
    from azure.mgmt.search import SearchManagementClient
=======
    from azure.mgmt.datalake.store import DataLakeStoreAccountManagementClient
    import azure.mgmt.datalake.store.models as DataLakeStoreAccountModel
>>>>>>> b91b22a2

except ImportError as exc:
    Authentication = object
    HAS_AZURE_EXC = traceback.format_exc()
    HAS_AZURE = False

from base64 import b64encode, b64decode
from hashlib import sha256
from hmac import HMAC
from time import time

try:
    from urllib import (urlencode, quote_plus)
except ImportError:
    from urllib.parse import (urlencode, quote_plus)

try:
    from azure.cli.core.util import CLIError
    from azure.common.credentials import get_cli_profile
    from azure.common.cloud import get_cli_active_cloud
except ImportError:
    HAS_AZURE_CLI_CORE = False
    HAS_AZURE_CLI_CORE_EXC = None
    CLIError = Exception


def azure_id_to_dict(id):
    pieces = re.sub(r'^\/', '', id).split('/')
    result = {}
    index = 0
    while index < len(pieces) - 1:
        result[pieces[index]] = pieces[index + 1]
        index += 1
    return result


def format_resource_id(val, subscription_id, namespace, types, resource_group):
    return resource_id(name=val,
                       resource_group=resource_group,
                       namespace=namespace,
                       type=types,
                       subscription=subscription_id) if not is_valid_resource_id(val) else val


def normalize_location_name(name):
    return name.replace(' ', '').lower()


# FUTURE: either get this from the requirements file (if we can be sure it's always available at runtime)
# or generate the requirements files from this so we only have one source of truth to maintain...
AZURE_PKG_VERSIONS = {
    'StorageManagementClient': {
        'package_name': 'storage',
        'expected_version': '11.1.0'
    },
    'ComputeManagementClient': {
        'package_name': 'compute',
        'expected_version': '4.4.0'
    },
    'ContainerInstanceManagementClient': {
        'package_name': 'containerinstance',
        'expected_version': '0.4.0'
    },
    'NetworkManagementClient': {
        'package_name': 'network',
        'expected_version': '2.3.0'
    },
    'ResourceManagementClient': {
        'package_name': 'resource',
        'expected_version': '2.1.0'
    },
    'DnsManagementClient': {
        'package_name': 'dns',
        'expected_version': '2.1.0'
    },
    'PrivateDnsManagementClient': {
        'package_name': 'privatedns',
        'expected_version': '0.1.0'
    },
    'WebSiteManagementClient': {
        'package_name': 'web',
        'expected_version': '0.41.0'
    },
    'TrafficManagerManagementClient': {
        'package_name': 'trafficmanager',
        'expected_version': '0.50.0'
    },
} if HAS_AZURE else {}


AZURE_MIN_RELEASE = '2.0.0'


class AzureRMModuleBase(object):
    def __init__(self, derived_arg_spec, bypass_checks=False, no_log=False,
                 check_invalid_arguments=None, mutually_exclusive=None, required_together=None,
                 required_one_of=None, add_file_common_args=False, supports_check_mode=False,
                 required_if=None, supports_tags=True, facts_module=False, skip_exec=False, is_ad_resource=False):

        merged_arg_spec = dict()
        merged_arg_spec.update(AZURE_COMMON_ARGS)
        if supports_tags:
            merged_arg_spec.update(AZURE_TAG_ARGS)

        if derived_arg_spec:
            merged_arg_spec.update(derived_arg_spec)

        merged_required_if = list(AZURE_COMMON_REQUIRED_IF)
        if required_if:
            merged_required_if += required_if

        self.module = AnsibleModule(argument_spec=merged_arg_spec,
                                    bypass_checks=bypass_checks,
                                    no_log=no_log,
                                    mutually_exclusive=mutually_exclusive,
                                    required_together=required_together,
                                    required_one_of=required_one_of,
                                    add_file_common_args=add_file_common_args,
                                    supports_check_mode=supports_check_mode,
                                    required_if=merged_required_if)

        if not HAS_PACKAGING_VERSION:
            self.fail(msg=missing_required_lib('packaging'),
                      exception=HAS_PACKAGING_VERSION_EXC)

        if not HAS_MSRESTAZURE:
            self.fail(msg=missing_required_lib('msrestazure'),
                      exception=HAS_MSRESTAZURE_EXC)

        if not HAS_AZURE:
            self.fail(msg=missing_required_lib('ansible[azure] (azure >= {0})'.format(AZURE_MIN_RELEASE)),
                      exception=HAS_AZURE_EXC)

        self._authorization_client = None
        self._network_client = None
        self._storage_client = None
        self._subscription_client = None
        self._management_group_client = None
        self._resource_client = None
        self._compute_client = None
        self._image_client = None
        self._dns_client = None
        self._private_dns_client = None
        self._web_client = None
        self._marketplace_client = None
        self._sql_client = None
        self._mysql_client = None
        self._mariadb_client = None
        self._postgresql_client = None
        self._containerregistry_client = None
        self._containerinstance_client = None
        self._containerservice_client = None
        self._managedcluster_client = None
        self._traffic_manager_management_client = None
        self._monitor_client = None
        self._resource = None
        self._log_analytics_client = None
        self._servicebus_client = None
        self._automation_client = None
        self._IoThub_client = None
        self._lock_client = None
        self._recovery_services_backup_client = None
<<<<<<< HEAD
        self._search_client = None
=======
        self._datalake_store_client = None
>>>>>>> b91b22a2

        self.check_mode = self.module.check_mode
        self.api_profile = self.module.params.get('api_profile')
        self.facts_module = facts_module
        # self.debug = self.module.params.get('debug')

        # delegate auth to AzureRMAuth class (shared with all plugin types)
        self.azure_auth = AzureRMAuth(fail_impl=self.fail, is_ad_resource=is_ad_resource, **self.module.params)

        # common parameter validation
        if self.module.params.get('tags'):
            self.validate_tags(self.module.params['tags'])

        if not skip_exec:
            res = self.exec_module(**self.module.params)
            self.module.exit_json(**res)

    def check_client_version(self, client_type):
        # Ensure Azure modules are at least 2.0.0rc5.
        package_version = AZURE_PKG_VERSIONS.get(client_type.__name__, None)
        if package_version is not None:
            client_name = package_version.get('package_name')
            try:
                client_module = importlib.import_module(client_type.__module__)
                client_version = client_module.VERSION
            except (RuntimeError, AttributeError):
                # can't get at the module version for some reason, just fail silently...
                return
            expected_version = package_version.get('expected_version')
            if Version(client_version) < Version(expected_version):
                self.fail("Installed azure-mgmt-{0} client version is {1}. The minimum supported version is {2}. Try "
                          "`pip install ansible[azure]`".format(client_name, client_version, expected_version))
            if Version(client_version) != Version(expected_version):
                self.module.warn("Installed azure-mgmt-{0} client version is {1}. The expected version is {2}. Try "
                                 "`pip install ansible[azure]`".format(client_name, client_version, expected_version))

    def exec_module(self, **kwargs):
        self.fail("Error: {0} failed to implement exec_module method.".format(self.__class__.__name__))

    def fail(self, msg, **kwargs):
        '''
        Shortcut for calling module.fail()

        :param msg: Error message text.
        :param kwargs: Any key=value pairs
        :return: None
        '''
        self.module.fail_json(msg=msg, **kwargs)

    def deprecate(self, msg, version=None):
        self.module.deprecate(msg, version)

    def log(self, msg, pretty_print=False):
        if pretty_print:
            self.module.debug(json.dumps(msg, indent=4, sort_keys=True))
        else:
            self.module.debug(msg)

    def validate_tags(self, tags):
        '''
        Check if tags dictionary contains string:string pairs.

        :param tags: dictionary of string:string pairs
        :return: None
        '''
        if not self.facts_module:
            if not isinstance(tags, dict):
                self.fail("Tags must be a dictionary of string:string values.")
            for key, value in tags.items():
                if not isinstance(value, str):
                    self.fail("Tags values must be strings. Found {0}:{1}".format(str(key), str(value)))

    def update_tags(self, tags):
        '''
        Call from the module to update metadata tags. Returns tuple
        with bool indicating if there was a change and dict of new
        tags to assign to the object.

        :param tags: metadata tags from the object
        :return: bool, dict
        '''
        tags = tags or dict()
        new_tags = copy.copy(tags) if isinstance(tags, dict) else dict()
        param_tags = self.module.params.get('tags') if isinstance(self.module.params.get('tags'), dict) else dict()
        append_tags = self.module.params.get('append_tags') if self.module.params.get('append_tags') is not None else True
        changed = False
        # check add or update
        for key, value in param_tags.items():
            if not new_tags.get(key) or new_tags[key] != value:
                changed = True
                new_tags[key] = value
        # check remove
        if not append_tags:
            for key, value in tags.items():
                if not param_tags.get(key):
                    new_tags.pop(key)
                    changed = True
        return changed, new_tags

    def has_tags(self, obj_tags, tag_list):
        '''
        Used in fact modules to compare object tags to list of parameter tags. Return true if list of parameter tags
        exists in object tags.

        :param obj_tags: dictionary of tags from an Azure object.
        :param tag_list: list of tag keys or tag key:value pairs
        :return: bool
        '''

        if not obj_tags and tag_list:
            return False

        if not tag_list:
            return True

        matches = 0
        result = False
        for tag in tag_list:
            tag_key = tag
            tag_value = None
            if ':' in tag:
                tag_key, tag_value = tag.split(':')
            if tag_value and obj_tags.get(tag_key) == tag_value:
                matches += 1
            elif not tag_value and obj_tags.get(tag_key):
                matches += 1
        if matches == len(tag_list):
            result = True
        return result

    def get_resource_group(self, resource_group):
        '''
        Fetch a resource group.

        :param resource_group: name of a resource group
        :return: resource group object
        '''
        try:
            return self.rm_client.resource_groups.get(resource_group)
        except CloudError as cloud_error:
            self.fail("Error retrieving resource group {0} - {1}".format(resource_group, cloud_error.message))
        except Exception as exc:
            self.fail("Error retrieving resource group {0} - {1}".format(resource_group, str(exc)))

    def parse_resource_to_dict(self, resource):
        '''
        Return a dict of the give resource, which contains name and resource group.

        :param resource: It can be a resource name, id or a dict contains name and resource group.
        '''
        resource_dict = parse_resource_id(resource) if not isinstance(resource, dict) else resource
        resource_dict['resource_group'] = resource_dict.get('resource_group', self.resource_group)
        resource_dict['subscription_id'] = resource_dict.get('subscription_id', self.subscription_id)
        return resource_dict

    def serialize_obj(self, obj, class_name, enum_modules=None):
        '''
        Return a JSON representation of an Azure object.

        :param obj: Azure object
        :param class_name: Name of the object's class
        :param enum_modules: List of module names to build enum dependencies from.
        :return: serialized result
        '''
        enum_modules = [] if enum_modules is None else enum_modules

        dependencies = dict()
        if enum_modules:
            for module_name in enum_modules:
                mod = importlib.import_module(module_name)
                for mod_class_name, mod_class_obj in inspect.getmembers(mod, predicate=inspect.isclass):
                    dependencies[mod_class_name] = mod_class_obj
            self.log("dependencies: ")
            self.log(str(dependencies))
        serializer = Serializer(classes=dependencies)
        return serializer.body(obj, class_name, keep_readonly=True)

    def get_poller_result(self, poller, wait=5):
        '''
        Consistent method of waiting on and retrieving results from Azure's long poller

        :param poller Azure poller object
        :return object resulting from the original request
        '''
        try:
            delay = wait
            while not poller.done():
                self.log("Waiting for {0} sec".format(delay))
                poller.wait(timeout=delay)
            return poller.result()
        except Exception as exc:
            self.log(str(exc))
            raise

    def check_provisioning_state(self, azure_object, requested_state='present'):
        '''
        Check an Azure object's provisioning state. If something did not complete the provisioning
        process, then we cannot operate on it.

        :param azure_object An object such as a subnet, storageaccount, etc. Must have provisioning_state
                            and name attributes.
        :return None
        '''

        if hasattr(azure_object, 'properties') and hasattr(azure_object.properties, 'provisioning_state') and \
           hasattr(azure_object, 'name'):
            # resource group object fits this model
            if isinstance(azure_object.properties.provisioning_state, Enum):
                if azure_object.properties.provisioning_state.value != AZURE_SUCCESS_STATE and \
                   requested_state != 'absent':
                    self.fail("Error {0} has a provisioning state of {1}. Expecting state to be {2}.".format(
                              azure_object.name, azure_object.properties.provisioning_state, AZURE_SUCCESS_STATE))
                return
            if azure_object.properties.provisioning_state != AZURE_SUCCESS_STATE and \
               requested_state != 'absent':
                self.fail("Error {0} has a provisioning state of {1}. Expecting state to be {2}.".format(
                    azure_object.name, azure_object.properties.provisioning_state, AZURE_SUCCESS_STATE))
            return

        if hasattr(azure_object, 'provisioning_state') or not hasattr(azure_object, 'name'):
            if isinstance(azure_object.provisioning_state, Enum):
                if azure_object.provisioning_state.value != AZURE_SUCCESS_STATE and requested_state != 'absent':
                    self.fail("Error {0} has a provisioning state of {1}. Expecting state to be {2}.".format(
                        azure_object.name, azure_object.provisioning_state, AZURE_SUCCESS_STATE))
                return
            if azure_object.provisioning_state != AZURE_SUCCESS_STATE and requested_state != 'absent':
                self.fail("Error {0} has a provisioning state of {1}. Expecting state to be {2}.".format(
                    azure_object.name, azure_object.provisioning_state, AZURE_SUCCESS_STATE))

    def get_blob_client(self, resource_group_name, storage_account_name, storage_blob_type='block'):
        keys = dict()
        try:
            # Get keys from the storage account
            self.log('Getting keys')
            account_keys = self.storage_client.storage_accounts.list_keys(resource_group_name, storage_account_name)
        except Exception as exc:
            self.fail("Error getting keys for account {0} - {1}".format(storage_account_name, str(exc)))

        try:
            self.log('Create blob service')
            if storage_blob_type == 'page':
                return PageBlobService(endpoint_suffix=self._cloud_environment.suffixes.storage_endpoint,
                                       account_name=storage_account_name,
                                       account_key=account_keys.keys[0].value)
            elif storage_blob_type == 'block':
                return BlockBlobService(endpoint_suffix=self._cloud_environment.suffixes.storage_endpoint,
                                        account_name=storage_account_name,
                                        account_key=account_keys.keys[0].value)
            else:
                raise Exception("Invalid storage blob type defined.")
        except Exception as exc:
            self.fail("Error creating blob service client for storage account {0} - {1}".format(storage_account_name,
                                                                                                str(exc)))

    def create_default_pip(self, resource_group, location, public_ip_name, allocation_method='Dynamic', sku=None):
        '''
        Create a default public IP address <public_ip_name> to associate with a network interface.
        If a PIP address matching <public_ip_name> exists, return it. Otherwise, create one.

        :param resource_group: name of an existing resource group
        :param location: a valid azure location
        :param public_ip_name: base name to assign the public IP address
        :param allocation_method: one of 'Static' or 'Dynamic'
        :param sku: sku
        :return: PIP object
        '''
        pip = None

        self.log("Starting create_default_pip {0}".format(public_ip_name))
        self.log("Check to see if public IP {0} exists".format(public_ip_name))
        try:
            pip = self.network_client.public_ip_addresses.get(resource_group, public_ip_name)
        except CloudError:
            pass

        if pip:
            self.log("Public ip {0} found.".format(public_ip_name))
            self.check_provisioning_state(pip)
            return pip

        params = self.network_models.PublicIPAddress(
            location=location,
            public_ip_allocation_method=allocation_method,
            sku=sku
        )
        self.log('Creating default public IP {0}'.format(public_ip_name))
        try:
            poller = self.network_client.public_ip_addresses.create_or_update(resource_group, public_ip_name, params)
        except Exception as exc:
            self.fail("Error creating {0} - {1}".format(public_ip_name, str(exc)))

        return self.get_poller_result(poller)

    def create_default_securitygroup(self, resource_group, location, security_group_name, os_type, open_ports):
        '''
        Create a default security group <security_group_name> to associate with a network interface. If a security group matching
        <security_group_name> exists, return it. Otherwise, create one.

        :param resource_group: Resource group name
        :param location: azure location name
        :param security_group_name: base name to use for the security group
        :param os_type: one of 'Windows' or 'Linux'. Determins any default rules added to the security group.
        :param ssh_port: for os_type 'Linux' port used in rule allowing SSH access.
        :param rdp_port: for os_type 'Windows' port used in rule allowing RDP access.
        :return: security_group object
        '''
        group = None

        self.log("Create security group {0}".format(security_group_name))
        self.log("Check to see if security group {0} exists".format(security_group_name))
        try:
            group = self.network_client.network_security_groups.get(resource_group, security_group_name)
        except CloudError:
            pass

        if group:
            self.log("Security group {0} found.".format(security_group_name))
            self.check_provisioning_state(group)
            return group

        parameters = self.network_models.NetworkSecurityGroup()
        parameters.location = location

        if not open_ports:
            # Open default ports based on OS type
            if os_type == 'Linux':
                # add an inbound SSH rule
                parameters.security_rules = [
                    self.network_models.SecurityRule(protocol='Tcp',
                                                     source_address_prefix='*',
                                                     destination_address_prefix='*',
                                                     access='Allow',
                                                     direction='Inbound',
                                                     description='Allow SSH Access',
                                                     source_port_range='*',
                                                     destination_port_range='22',
                                                     priority=100,
                                                     name='SSH')
                ]
                parameters.location = location
            else:
                # for windows add inbound RDP and WinRM rules
                parameters.security_rules = [
                    self.network_models.SecurityRule(protocol='Tcp',
                                                     source_address_prefix='*',
                                                     destination_address_prefix='*',
                                                     access='Allow',
                                                     direction='Inbound',
                                                     description='Allow RDP port 3389',
                                                     source_port_range='*',
                                                     destination_port_range='3389',
                                                     priority=100,
                                                     name='RDP01'),
                    self.network_models.SecurityRule(protocol='Tcp',
                                                     source_address_prefix='*',
                                                     destination_address_prefix='*',
                                                     access='Allow',
                                                     direction='Inbound',
                                                     description='Allow WinRM HTTPS port 5986',
                                                     source_port_range='*',
                                                     destination_port_range='5986',
                                                     priority=101,
                                                     name='WinRM01'),
                ]
        else:
            # Open custom ports
            parameters.security_rules = []
            priority = 100
            for port in open_ports:
                priority += 1
                rule_name = "Rule_{0}".format(priority)
                parameters.security_rules.append(
                    self.network_models.SecurityRule(protocol='Tcp',
                                                     source_address_prefix='*',
                                                     destination_address_prefix='*',
                                                     access='Allow',
                                                     direction='Inbound',
                                                     source_port_range='*',
                                                     destination_port_range=str(port),
                                                     priority=priority,
                                                     name=rule_name)
                )

        self.log('Creating default security group {0}'.format(security_group_name))
        try:
            poller = self.network_client.network_security_groups.create_or_update(resource_group,
                                                                                  security_group_name,
                                                                                  parameters)
        except Exception as exc:
            self.fail("Error creating default security rule {0} - {1}".format(security_group_name, str(exc)))

        return self.get_poller_result(poller)

    @staticmethod
    def _validation_ignore_callback(session, global_config, local_config, **kwargs):
        session.verify = False

    def get_api_profile(self, client_type_name, api_profile_name):
        profile_all_clients = AZURE_API_PROFILES.get(api_profile_name)

        if not profile_all_clients:
            raise KeyError("unknown Azure API profile: {0}".format(api_profile_name))

        profile_raw = profile_all_clients.get(client_type_name, None)

        if not profile_raw:
            self.module.warn("Azure API profile {0} does not define an entry for {1}".format(api_profile_name, client_type_name))

        if isinstance(profile_raw, dict):
            if not profile_raw.get('default_api_version'):
                raise KeyError("Azure API profile {0} does not define 'default_api_version'".format(api_profile_name))
            return profile_raw

        # wrap basic strings in a dict that just defines the default
        return dict(default_api_version=profile_raw)

    def get_graphrbac_client(self, tenant_id):
        cred = self.azure_auth.azure_credentials
        base_url = self.azure_auth._cloud_environment.endpoints.active_directory_graph_resource_id
        client = GraphRbacManagementClient(cred, tenant_id, base_url)

        return client

    def get_mgmt_svc_client(self, client_type, base_url=None, api_version=None, suppress_subscription_id=False):
        self.log('Getting management service client {0}'.format(client_type.__name__))
        self.check_client_version(client_type)

        client_argspec = inspect.getargspec(client_type.__init__)

        if not base_url:
            # most things are resource_manager, don't make everyone specify
            base_url = self.azure_auth._cloud_environment.endpoints.resource_manager

        # Some management clients do not take a subscription ID as parameters.
        if suppress_subscription_id:
            client_kwargs = dict(credentials=self.azure_auth.azure_credentials, base_url=base_url)
        else:
            client_kwargs = dict(credentials=self.azure_auth.azure_credentials, subscription_id=self.azure_auth.subscription_id, base_url=base_url)

        api_profile_dict = {}

        if self.api_profile:
            api_profile_dict = self.get_api_profile(client_type.__name__, self.api_profile)

        # unversioned clients won't accept profile; only send it if necessary
        # clients without a version specified in the profile will use the default
        if api_profile_dict and 'profile' in client_argspec.args:
            client_kwargs['profile'] = api_profile_dict

        # If the client doesn't accept api_version, it's unversioned.
        # If it does, favor explicitly-specified api_version, fall back to api_profile
        if 'api_version' in client_argspec.args:
            profile_default_version = api_profile_dict.get('default_api_version', None)
            if api_version or profile_default_version:
                client_kwargs['api_version'] = api_version or profile_default_version
                if 'profile' in client_kwargs:
                    # remove profile; only pass API version if specified
                    client_kwargs.pop('profile')

        client = client_type(**client_kwargs)

        # FUTURE: remove this once everything exposes models directly (eg, containerinstance)
        try:
            getattr(client, "models")
        except AttributeError:
            def _ansible_get_models(self, *arg, **kwarg):
                return self._ansible_models

            setattr(client, '_ansible_models', importlib.import_module(client_type.__module__).models)
            client.models = types.MethodType(_ansible_get_models, client)

        client.config = self.add_user_agent(client.config)

        if self.azure_auth._cert_validation_mode == 'ignore':
            client.config.session_configuration_callback = self._validation_ignore_callback

        return client

    def add_user_agent(self, config):
        # Add user agent for Ansible
        config.add_user_agent(ANSIBLE_USER_AGENT)
        # Add user agent when running from Cloud Shell
        if CLOUDSHELL_USER_AGENT_KEY in os.environ:
            config.add_user_agent(os.environ[CLOUDSHELL_USER_AGENT_KEY])
        # Add user agent when running from VSCode extension
        if VSCODEEXT_USER_AGENT_KEY in os.environ:
            config.add_user_agent(os.environ[VSCODEEXT_USER_AGENT_KEY])
        return config

    def generate_sas_token(self, **kwags):
        base_url = kwags.get('base_url', None)
        expiry = kwags.get('expiry', time() + 3600)
        key = kwags.get('key', None)
        policy = kwags.get('policy', None)
        url = quote_plus(base_url)
        ttl = int(expiry)
        sign_key = '{0}\n{1}'.format(url, ttl)
        signature = b64encode(HMAC(b64decode(key), sign_key.encode('utf-8'), sha256).digest())
        result = {
            'sr': url,
            'sig': signature,
            'se': str(ttl),
        }
        if policy:
            result['skn'] = policy
        return 'SharedAccessSignature ' + urlencode(result)

    def get_data_svc_client(self, **kwags):
        url = kwags.get('base_url', None)
        config = AzureConfiguration(base_url='https://{0}'.format(url))
        config.credentials = AzureSASAuthentication(token=self.generate_sas_token(**kwags))
        config = self.add_user_agent(config)
        return ServiceClient(creds=config.credentials, config=config)

    # passthru methods to AzureAuth instance for backcompat
    @property
    def credentials(self):
        return self.azure_auth.credentials

    @property
    def _cloud_environment(self):
        return self.azure_auth._cloud_environment

    @property
    def subscription_id(self):
        return self.azure_auth.subscription_id

    @property
    def storage_client(self):
        self.log('Getting storage client...')
        if not self._storage_client:
            self._storage_client = self.get_mgmt_svc_client(StorageManagementClient,
                                                            base_url=self._cloud_environment.endpoints.resource_manager,
                                                            api_version='2019-06-01')
        return self._storage_client

    @property
    def storage_models(self):
        return StorageManagementClient.models("2019-06-01")

    @property
    def authorization_client(self):
        self.log('Getting authorization client...')
        if not self._authorization_client:
            self._authorization_client = self.get_mgmt_svc_client(AuthorizationManagementClient,
                                                                  base_url=self._cloud_environment.endpoints.resource_manager,
                                                                  api_version='2018-09-01-preview')
        return self._authorization_client

    @property
    def authorization_models(self):
        return AuthorizationManagementClient.models('2018-09-01-preview')

    @property
    def subscription_client(self):
        self.log('Getting subscription client...')
        if not self._subscription_client:
            self._subscription_client = self.get_mgmt_svc_client(SubscriptionClient,
                                                                 base_url=self._cloud_environment.endpoints.resource_manager,
                                                                 suppress_subscription_id=True,
                                                                 api_version='2019-11-01')
        return self._subscription_client

    @property
    def subscription_models(self):
        return SubscriptionClient.models("2019-11-01")

    @property
    def management_groups_client(self):
        self.log('Getting Management Groups client...')
        if not self._management_group_client:
            self._management_group_client = self.get_mgmt_svc_client(ManagementGroupsClient,
                                                                     base_url=self._cloud_environment.endpoints.resource_manager,
                                                                     suppress_subscription_id=True,
                                                                     api_version='2020-05-01')
        return self._management_group_client

    @property
    def network_client(self):
        self.log('Getting network client')
        if not self._network_client:
            self._network_client = self.get_mgmt_svc_client(NetworkManagementClient,
                                                            base_url=self._cloud_environment.endpoints.resource_manager,
                                                            api_version='2019-06-01')
        return self._network_client

    @property
    def network_models(self):
        self.log("Getting network models...")
        return NetworkManagementClient.models("2019-06-01")

    @property
    def rm_client(self):
        self.log('Getting resource manager client')
        if not self._resource_client:
            self._resource_client = self.get_mgmt_svc_client(ResourceManagementClient,
                                                             base_url=self._cloud_environment.endpoints.resource_manager,
                                                             api_version='2017-05-10')
        return self._resource_client

    @property
    def rm_models(self):
        self.log("Getting resource manager models")
        return ResourceManagementClient.models("2017-05-10")

    @property
    def image_client(self):
        self.log('Getting compute image client')
        if not self._image_client:
            self._image_client = self.get_mgmt_svc_client(ComputeManagementClient,
                                                          base_url=self._cloud_environment.endpoints.resource_manager,
                                                          api_version='2018-06-01')
        return self._image_client

    @property
    def image_models(self):
        self.log("Getting compute image models")
        return ComputeManagementClient.models("2018-06-01")

    @property
    def compute_client(self):
        self.log('Getting compute client')
        if not self._compute_client:
            self._compute_client = self.get_mgmt_svc_client(ComputeManagementClient,
                                                            base_url=self._cloud_environment.endpoints.resource_manager,
                                                            api_version='2019-07-01')
        return self._compute_client

    @property
    def compute_models(self):
        self.log("Getting compute models")
        return ComputeManagementClient.models("2019-07-01")

    @property
    def dns_client(self):
        self.log('Getting dns client')
        if not self._dns_client:
            self._dns_client = self.get_mgmt_svc_client(DnsManagementClient,
                                                        base_url=self._cloud_environment.endpoints.resource_manager,
                                                        api_version='2018-05-01')
        return self._dns_client

    @property
    def dns_models(self):
        self.log("Getting dns models...")
        return DnsManagementClient.models('2018-05-01')

    @property
    def private_dns_client(self):
        self.log('Getting private dns client')
        if not self._private_dns_client:
            self._private_dns_client = self.get_mgmt_svc_client(
                PrivateDnsManagementClient,
                base_url=self._cloud_environment.endpoints.resource_manager)
        return self._private_dns_client

    @property
    def private_dns_models(self):
        self.log('Getting private dns models')
        return PrivateDnsModels

    @property
    def web_client(self):
        self.log('Getting web client')
        if not self._web_client:
            self._web_client = self.get_mgmt_svc_client(WebSiteManagementClient,
                                                        base_url=self._cloud_environment.endpoints.resource_manager,
                                                        api_version='2018-02-01')
        return self._web_client

    @property
    def containerservice_client(self):
        self.log('Getting container service client')
        if not self._containerservice_client:
            self._containerservice_client = self.get_mgmt_svc_client(ContainerServiceClient,
                                                                     base_url=self._cloud_environment.endpoints.resource_manager,
                                                                     api_version='2017-07-01')
        return self._containerservice_client

    @property
    def managedcluster_models(self):
        self.log("Getting container service models")
        return ContainerServiceClient.models('2019-04-01')

    @property
    def managedcluster_client(self):
        self.log('Getting container service client')
        if not self._managedcluster_client:
            self._managedcluster_client = self.get_mgmt_svc_client(ContainerServiceClient,
                                                                   base_url=self._cloud_environment.endpoints.resource_manager,
                                                                   api_version='2019-04-01')
        return self._managedcluster_client

    @property
    def sql_client(self):
        self.log('Getting SQL client')
        if not self._sql_client:
            self._sql_client = self.get_mgmt_svc_client(SqlManagementClient,
                                                        base_url=self._cloud_environment.endpoints.resource_manager)
        return self._sql_client

    @property
    def postgresql_client(self):
        self.log('Getting PostgreSQL client')
        if not self._postgresql_client:
            self._postgresql_client = self.get_mgmt_svc_client(PostgreSQLManagementClient,
                                                               base_url=self._cloud_environment.endpoints.resource_manager)
        return self._postgresql_client

    @property
    def mysql_client(self):
        self.log('Getting MySQL client')
        if not self._mysql_client:
            self._mysql_client = self.get_mgmt_svc_client(MySQLManagementClient,
                                                          base_url=self._cloud_environment.endpoints.resource_manager)
        return self._mysql_client

    @property
    def mariadb_client(self):
        self.log('Getting MariaDB client')
        if not self._mariadb_client:
            self._mariadb_client = self.get_mgmt_svc_client(MariaDBManagementClient,
                                                            base_url=self._cloud_environment.endpoints.resource_manager)
        return self._mariadb_client

    @property
    def sql_client(self):
        self.log('Getting SQL client')
        if not self._sql_client:
            self._sql_client = self.get_mgmt_svc_client(SqlManagementClient,
                                                        base_url=self._cloud_environment.endpoints.resource_manager)
        return self._sql_client

    @property
    def containerregistry_client(self):
        self.log('Getting container registry mgmt client')
        if not self._containerregistry_client:
            self._containerregistry_client = self.get_mgmt_svc_client(ContainerRegistryManagementClient,
                                                                      base_url=self._cloud_environment.endpoints.resource_manager,
                                                                      api_version='2017-10-01')

        return self._containerregistry_client

    @property
    def containerinstance_client(self):
        self.log('Getting container instance mgmt client')
        if not self._containerinstance_client:
            self._containerinstance_client = self.get_mgmt_svc_client(ContainerInstanceManagementClient,
                                                                      base_url=self._cloud_environment.endpoints.resource_manager,
                                                                      api_version='2018-06-01')

        return self._containerinstance_client

    @property
    def marketplace_client(self):
        self.log('Getting marketplace agreement client')
        if not self._marketplace_client:
            self._marketplace_client = self.get_mgmt_svc_client(MarketplaceOrderingAgreements,
                                                                base_url=self._cloud_environment.endpoints.resource_manager)
        return self._marketplace_client

    @property
    def traffic_manager_management_client(self):
        self.log('Getting traffic manager client')
        if not self._traffic_manager_management_client:
            self._traffic_manager_management_client = self.get_mgmt_svc_client(TrafficManagerManagementClient,
                                                                               base_url=self._cloud_environment.endpoints.resource_manager)
        return self._traffic_manager_management_client

    @property
    def monitor_client(self):
        self.log('Getting monitor client')
        if not self._monitor_client:
            self._monitor_client = self.get_mgmt_svc_client(MonitorManagementClient,
                                                            base_url=self._cloud_environment.endpoints.resource_manager)
        return self._monitor_client

    @property
    def log_analytics_client(self):
        self.log('Getting log analytics client')
        if not self._log_analytics_client:
            self._log_analytics_client = self.get_mgmt_svc_client(LogAnalyticsManagementClient,
                                                                  base_url=self._cloud_environment.endpoints.resource_manager)
        return self._log_analytics_client

    @property
    def log_analytics_models(self):
        self.log('Getting log analytics models')
        return LogAnalyticsModels

    @property
    def servicebus_client(self):
        self.log('Getting servicebus client')
        if not self._servicebus_client:
            self._servicebus_client = self.get_mgmt_svc_client(ServiceBusManagementClient,
                                                               base_url=self._cloud_environment.endpoints.resource_manager)
        return self._servicebus_client

    @property
    def servicebus_models(self):
        return ServicebusModel

    @property
    def automation_client(self):
        self.log('Getting automation client')
        if not self._automation_client:
            self._automation_client = self.get_mgmt_svc_client(AutomationClient,
                                                               base_url=self._cloud_environment.endpoints.resource_manager)
        return self._automation_client

    @property
    def automation_models(self):
        return AutomationModel

    @property
    def IoThub_client(self):
        self.log('Getting iothub client')
        if not self._IoThub_client:
            self._IoThub_client = self.get_mgmt_svc_client(IotHubClient,
                                                           base_url=self._cloud_environment.endpoints.resource_manager)
        return self._IoThub_client

    @property
    def IoThub_models(self):
        return IoTHubModels

    @property
    def automation_client(self):
        self.log('Getting automation client')
        if not self._automation_client:
            self._automation_client = self.get_mgmt_svc_client(AutomationClient,
                                                               base_url=self._cloud_environment.endpoints.resource_manager)
        return self._automation_client

    @property
    def automation_models(self):
        return AutomationModel

    @property
    def lock_client(self):
        self.log('Getting lock client')
        if not self._lock_client:
            self._lock_client = self.get_mgmt_svc_client(ManagementLockClient,
                                                         base_url=self._cloud_environment.endpoints.resource_manager,
                                                         api_version='2016-09-01')
        return self._lock_client

    @property
    def lock_models(self):
        self.log("Getting lock models")
        return ManagementLockClient.models('2016-09-01')

    @property
    def recovery_services_backup_client(self):
        self.log('Getting recovery services backup client')
        if not self._recovery_services_backup_client:
            self._recovery_services_backup_client = self.get_mgmt_svc_client(RecoveryServicesBackupClient,
                                                                             base_url=self._cloud_environment.endpoints.resource_manager)
        return self._recovery_services_backup_client

    @property
    def recovery_services_backup_models(self):
        return RecoveryServicesBackupModels

    @property
<<<<<<< HEAD
    def search_client(self):
        self.log('Getting search client...')
        if not self._search_client:
            self._search_client = self.get_mgmt_svc_client(SearchManagementClient,
                                                           base_url=self._cloud_environment.endpoints.resource_manager,
                                                           api_version='2020-08-01')
        return self._search_client
=======
    def datalake_store_client(self):
        self.log('Getting datalake store client...')
        if not self._datalake_store_client:
            self._datalake_store_client = self.get_mgmt_svc_client(DataLakeStoreAccountManagementClient,
                                                                   base_url=self._cloud_environment.endpoints.resource_manager,
                                                                   api_version='2016-11-01')
        return self._datalake_store_client

    @property
    def datalake_store_models(self):
        return DataLakeStoreAccountModel
>>>>>>> b91b22a2


class AzureSASAuthentication(Authentication):
    """Simple SAS Authentication.
    An implementation of Authentication in
    https://github.com/Azure/msrest-for-python/blob/0732bc90bdb290e5f58c675ffdd7dbfa9acefc93/msrest/authentication.py

    :param str token: SAS token
    """
    def __init__(self, token):
        self.token = token

    def signed_session(self):
        session = super(AzureSASAuthentication, self).signed_session()
        session.headers['Authorization'] = self.token
        return session


class AzureRMAuthException(Exception):
    pass


class AzureRMAuth(object):
    _cloud_environment = None
    _adfs_authority_url = None

    def __init__(self, auth_source=None, profile=None, subscription_id=None, client_id=None, secret=None,
                 tenant=None, ad_user=None, password=None, cloud_environment='AzureCloud', cert_validation_mode='validate',
                 api_profile='latest', adfs_authority_url=None, fail_impl=None, is_ad_resource=False, **kwargs):

        if fail_impl:
            self._fail_impl = fail_impl
        else:
            self._fail_impl = self._default_fail_impl
        self.is_ad_resource = is_ad_resource

        # authenticate
        self.credentials = self._get_credentials(
            auth_source=auth_source,
            profile=profile,
            subscription_id=subscription_id,
            client_id=client_id,
            secret=secret,
            tenant=tenant,
            ad_user=ad_user,
            password=password,
            cloud_environment=cloud_environment,
            cert_validation_mode=cert_validation_mode,
            api_profile=api_profile,
            adfs_authority_url=adfs_authority_url)

        if not self.credentials:
            if HAS_AZURE_CLI_CORE:
                self.fail("Failed to get credentials. Either pass as parameters, set environment variables, "
                          "define a profile in ~/.azure/credentials, or log in with Azure CLI (`az login`).")
            else:
                self.fail("Failed to get credentials. Either pass as parameters, set environment variables, "
                          "define a profile in ~/.azure/credentials, or install Azure CLI and log in (`az login`).")

        # cert validation mode precedence: module-arg, credential profile, env, "validate"
        self._cert_validation_mode = cert_validation_mode or \
            self.credentials.get('cert_validation_mode') or \
            self._get_env('cert_validation_mode') or \
            'validate'

        if self._cert_validation_mode not in ['validate', 'ignore']:
            self.fail('invalid cert_validation_mode: {0}'.format(self._cert_validation_mode))

        # if cloud_environment specified, look up/build Cloud object
        raw_cloud_env = self.credentials.get('cloud_environment')
        if self.credentials.get('credentials') is not None and raw_cloud_env is not None:
            self._cloud_environment = raw_cloud_env
        elif not raw_cloud_env:
            self._cloud_environment = azure_cloud.AZURE_PUBLIC_CLOUD  # SDK default
        else:
            # try to look up "well-known" values via the name attribute on azure_cloud members
            all_clouds = [x[1] for x in inspect.getmembers(azure_cloud) if isinstance(x[1], azure_cloud.Cloud)]
            matched_clouds = [x for x in all_clouds if x.name == raw_cloud_env]
            if len(matched_clouds) == 1:
                self._cloud_environment = matched_clouds[0]
            elif len(matched_clouds) > 1:
                self.fail("Azure SDK failure: more than one cloud matched for cloud_environment name '{0}'".format(raw_cloud_env))
            else:
                if not urlparse.urlparse(raw_cloud_env).scheme:
                    self.fail("cloud_environment must be an endpoint discovery URL or one of {0}".format([x.name for x in all_clouds]))
                try:
                    self._cloud_environment = azure_cloud.get_cloud_from_metadata_endpoint(raw_cloud_env)
                except Exception as e:
                    self.fail("cloud_environment {0} could not be resolved: {1}".format(raw_cloud_env, e.message), exception=traceback.format_exc())

        if self.credentials.get('subscription_id', None) is None and self.credentials.get('credentials') is None:
            self.fail("Credentials did not include a subscription_id value.")
        self.log("setting subscription_id")
        self.subscription_id = self.credentials['subscription_id']

        # get authentication authority
        # for adfs, user could pass in authority or not.
        # for others, use default authority from cloud environment
        if self.credentials.get('adfs_authority_url') is None:
            self._adfs_authority_url = self._cloud_environment.endpoints.active_directory
        else:
            self._adfs_authority_url = self.credentials.get('adfs_authority_url')

        # get resource from cloud environment
        self._resource = self._cloud_environment.endpoints.active_directory_resource_id

        if self.credentials.get('credentials') is not None:
            # AzureCLI credentials
            self.azure_credentials = self.credentials['credentials']
        elif self.credentials.get('client_id') is not None and \
                self.credentials.get('secret') is not None and \
                self.credentials.get('tenant') is not None:
            self.azure_credentials = ServicePrincipalCredentials(client_id=self.credentials['client_id'],
                                                                 secret=self.credentials['secret'],
                                                                 tenant=self.credentials['tenant'],
                                                                 cloud_environment=self._cloud_environment,
                                                                 verify=self._cert_validation_mode == 'validate')

        elif self.credentials.get('ad_user') is not None and \
                self.credentials.get('password') is not None and \
                self.credentials.get('client_id') is not None and \
                self.credentials.get('tenant') is not None:

            self.azure_credentials = self.acquire_token_with_username_password(
                self._adfs_authority_url,
                self._resource,
                self.credentials['ad_user'],
                self.credentials['password'],
                self.credentials['client_id'],
                self.credentials['tenant'])

        elif self.credentials.get('ad_user') is not None and self.credentials.get('password') is not None:
            tenant = self.credentials.get('tenant')
            if not tenant:
                tenant = 'common'  # SDK default

            self.azure_credentials = UserPassCredentials(self.credentials['ad_user'],
                                                         self.credentials['password'],
                                                         tenant=tenant,
                                                         cloud_environment=self._cloud_environment,
                                                         verify=self._cert_validation_mode == 'validate')
        else:
            self.fail("Failed to authenticate with provided credentials. Some attributes were missing. "
                      "Credentials must include client_id, secret and tenant or ad_user and password, or "
                      "ad_user, password, client_id, tenant and adfs_authority_url(optional) for ADFS authentication, or "
                      "be logged in using AzureCLI.")

    def fail(self, msg, exception=None, **kwargs):
        self._fail_impl(msg)

    def _default_fail_impl(self, msg, exception=None, **kwargs):
        raise AzureRMAuthException(msg)

    def _get_env(self, module_key, default=None):
        "Read envvar matching module parameter"
        return os.environ.get(AZURE_CREDENTIAL_ENV_MAPPING[module_key], default)

    def _get_profile(self, profile="default"):
        path = expanduser("~/.azure/credentials")
        try:
            config = configparser.ConfigParser()
            config.read(path)
        except Exception as exc:
            self.fail("Failed to access {0}. Check that the file exists and you have read "
                      "access. {1}".format(path, str(exc)))
        credentials = dict()
        for key in AZURE_CREDENTIAL_ENV_MAPPING:
            try:
                credentials[key] = config.get(profile, key, raw=True)
            except Exception:
                pass

        if credentials.get('subscription_id'):
            return credentials

        return None

    def _get_msi_credentials(self, subscription_id=None, client_id=None, **kwargs):
        credentials = MSIAuthentication(client_id=client_id)
        subscription_id = subscription_id or self._get_env('subscription_id')
        if not subscription_id:
            try:
                # use the first subscription of the MSI
                subscription_client = SubscriptionClient(credentials)
                subscription = next(subscription_client.subscriptions.list())
                subscription_id = str(subscription.subscription_id)
            except Exception as exc:
                self.fail("Failed to get MSI token: {0}. "
                          "Please check whether your machine enabled MSI or grant access to any subscription.".format(str(exc)))
        return {
            'credentials': credentials,
            'subscription_id': subscription_id
        }

    def _get_azure_cli_credentials(self, subscription_id=None, resource=None):
        if self.is_ad_resource:
            resource = 'https://graph.windows.net/'
        subscription_id = subscription_id or self._get_env('subscription_id')
        profile = get_cli_profile()
        credentials, subscription_id, tenant = profile.get_login_credentials(
            subscription_id=subscription_id, resource=resource)
        cloud_environment = get_cli_active_cloud()

        cli_credentials = {
            'credentials': credentials,
            'subscription_id': subscription_id,
            'cloud_environment': cloud_environment
        }
        return cli_credentials

    def _get_env_credentials(self):
        env_credentials = dict()
        for attribute, env_variable in AZURE_CREDENTIAL_ENV_MAPPING.items():
            env_credentials[attribute] = os.environ.get(env_variable, None)

        if env_credentials['profile']:
            credentials = self._get_profile(env_credentials['profile'])
            return credentials

        if env_credentials.get('subscription_id') is not None:
            return env_credentials

        return None

    def _get_credentials(self, auth_source=None, **params):
        # Get authentication credentials.
        self.log('Getting credentials')

        arg_credentials = dict()
        for attribute, env_variable in AZURE_CREDENTIAL_ENV_MAPPING.items():
            arg_credentials[attribute] = params.get(attribute, None)

        if auth_source == 'msi':
            self.log('Retrieving credentials from MSI')
            return self._get_msi_credentials(subscription_id=params.get('subscription_id'), client_id=params.get('client_id'))

        if auth_source == 'cli':
            if not HAS_AZURE_CLI_CORE:
                self.fail(msg=missing_required_lib('azure-cli', reason='for `cli` auth_source'),
                          exception=HAS_AZURE_CLI_CORE_EXC)
            try:
                self.log('Retrieving credentials from Azure CLI profile')
                cli_credentials = self._get_azure_cli_credentials(subscription_id=params.get('subscription_id'))
                return cli_credentials
            except CLIError as err:
                self.fail("Azure CLI profile cannot be loaded - {0}".format(err))

        if auth_source == 'env':
            self.log('Retrieving credentials from environment')
            env_credentials = self._get_env_credentials()
            return env_credentials

        if auth_source == 'credential_file':
            self.log("Retrieving credentials from credential file")
            profile = params.get('profile') or 'default'
            default_credentials = self._get_profile(profile)
            return default_credentials

        # auto, precedence: module parameters -> environment variables -> default profile in ~/.azure/credentials -> azure cli
        # try module params
        if arg_credentials['profile'] is not None:
            self.log('Retrieving credentials with profile parameter.')
            credentials = self._get_profile(arg_credentials['profile'])
            return credentials

        if arg_credentials['client_id'] or arg_credentials['ad_user']:
            self.log('Received credentials from parameters.')
            return arg_credentials

        # try environment
        env_credentials = self._get_env_credentials()
        if env_credentials:
            self.log('Received credentials from env.')
            return env_credentials

        # try default profile from ~./azure/credentials
        default_credentials = self._get_profile()
        if default_credentials:
            self.log('Retrieved default profile credentials from ~/.azure/credentials.')
            return default_credentials

        try:
            if HAS_AZURE_CLI_CORE:
                self.log('Retrieving credentials from AzureCLI profile')
            cli_credentials = self._get_azure_cli_credentials(subscription_id=params.get('subscription_id'))
            return cli_credentials
        except CLIError as ce:
            self.log('Error getting AzureCLI profile credentials - {0}'.format(ce))

        return None

    def acquire_token_with_username_password(self, authority, resource, username, password, client_id, tenant):
        authority_uri = authority

        if tenant is not None:
            authority_uri = authority + '/' + tenant

        context = AuthenticationContext(authority_uri)
        token_response = context.acquire_token_with_username_password(resource, username, password, client_id)

        return AADTokenCredentials(token_response)

    def log(self, msg, pretty_print=False):
        pass
        # Use only during module development
        # if self.debug:
        #     log_file = open('azure_rm.log', 'a')
        #     if pretty_print:
        #         log_file.write(json.dumps(msg, indent=4, sort_keys=True))
        #     else:
        #         log_file.write(msg + u'\n')<|MERGE_RESOLUTION|>--- conflicted
+++ resolved
@@ -272,12 +272,9 @@
     from azure.mgmt.resource.locks import ManagementLockClient
     from azure.mgmt.recoveryservicesbackup import RecoveryServicesBackupClient
     import azure.mgmt.recoveryservicesbackup.models as RecoveryServicesBackupModels
-<<<<<<< HEAD
     from azure.mgmt.search import SearchManagementClient
-=======
     from azure.mgmt.datalake.store import DataLakeStoreAccountManagementClient
     import azure.mgmt.datalake.store.models as DataLakeStoreAccountModel
->>>>>>> b91b22a2
 
 except ImportError as exc:
     Authentication = object
@@ -440,11 +437,8 @@
         self._IoThub_client = None
         self._lock_client = None
         self._recovery_services_backup_client = None
-<<<<<<< HEAD
         self._search_client = None
-=======
         self._datalake_store_client = None
->>>>>>> b91b22a2
 
         self.check_mode = self.module.check_mode
         self.api_profile = self.module.params.get('api_profile')
@@ -1310,7 +1304,6 @@
         return RecoveryServicesBackupModels
 
     @property
-<<<<<<< HEAD
     def search_client(self):
         self.log('Getting search client...')
         if not self._search_client:
@@ -1318,7 +1311,7 @@
                                                            base_url=self._cloud_environment.endpoints.resource_manager,
                                                            api_version='2020-08-01')
         return self._search_client
-=======
+      
     def datalake_store_client(self):
         self.log('Getting datalake store client...')
         if not self._datalake_store_client:
@@ -1327,11 +1320,9 @@
                                                                    api_version='2016-11-01')
         return self._datalake_store_client
 
-    @property
     def datalake_store_models(self):
         return DataLakeStoreAccountModel
->>>>>>> b91b22a2
-
+      
 
 class AzureSASAuthentication(Authentication):
     """Simple SAS Authentication.
