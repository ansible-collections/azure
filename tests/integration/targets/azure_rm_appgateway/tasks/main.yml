--- conflicted
+++ resolved
@@ -198,123 +198,10 @@
     that:
       - output.changed
 
-<<<<<<< HEAD
-- name: Create instance of Application Gateway with probe using hostname from backend http settings
-  azure_rm_appgateway:
-    resource_group: "{{ resource_group }}"
-    name: "appgateway{{ rpfx }}"
-=======
 - name: Create instance of Application Gateway by looking up virtual network and subnet
   azure_rm_appgateway:
     resource_group: "{{ resource_group }}"
     name: "appgateway-subnet-lookup{{ rpfx }}"
->>>>>>> 1cd1bdd1
-    sku:
-      name: standard_small
-      tier: standard
-      capacity: 2
-    ssl_policy:
-      policy_type: predefined
-      policy_name: ssl_policy20150501
-      disabled_ssl_protocols:
-        - tls_v1_0
-<<<<<<< HEAD
-=======
-        - tls_v1_1
->>>>>>> 1cd1bdd1
-      cipher_suites:
-        - tls_ecdhe_ecdsa_with_aes_256_gcm_sha384
-    authentication_certificates:
-      - name: cert1
-        data: "{{ lookup('file', 'cert1.txt') }}"
-    ssl_certificates:
-      - name: cert2
-        password: your-password
-        data: "{{ lookup('file', 'cert2.txt') }}"
-    gateway_ip_configurations:
-      - subnet:
-<<<<<<< HEAD
-          id: "{{ subnet_output.state.id }}"
-        name: app_gateway_ip_config
-    frontend_ip_configurations:
-      - subnet:
-          id: "{{ subnet_output.state.id }}"
-=======
-          name: subnet{{ rpfx }}
-          virtual_network_name: vnet{{ rpfx }}
-        name: app_gateway_ip_config
-    frontend_ip_configurations:
-      - subnet:
-          name: subnet{{ rpfx }}
-          virtual_network_name: vnet{{ rpfx }}
->>>>>>> 1cd1bdd1
-        name: sample_gateway_frontend_ip_config
-    frontend_ports:
-      - port: 90
-        name: ag_frontend_port
-      - port: 80
-        name: http_frontend_port
-    backend_address_pools:
-      - backend_addresses:
-          - ip_address: 10.0.0.4
-        name: test_backend_address_pool
-    probes:
-     - name: custom_probe
-       protocol: http
-<<<<<<< HEAD
-=======
-       host: 10.0.0.4
->>>>>>> 1cd1bdd1
-       path: /healthz
-       interval: 30
-       timeout: 30
-       unhealthy_threshold: 3
-<<<<<<< HEAD
-       pick_host_name_from_backend_http_settings: true
-=======
->>>>>>> 1cd1bdd1
-    backend_http_settings_collection:
-      - port: 80
-        protocol: http
-        cookie_based_affinity: enabled
-        probe: custom_probe
-        name: sample_appgateway_http_settings
-    http_listeners:
-      - frontend_ip_configuration: sample_gateway_frontend_ip_config
-        frontend_port: ag_frontend_port
-        protocol: https
-        ssl_certificate: cert2
-        name: sample_http_listener
-      - frontend_ip_configuration: sample_gateway_frontend_ip_config
-        frontend_port: http_frontend_port
-        protocol: http
-        name: http_listener
-    request_routing_rules:
-      - rule_type: Basic
-        backend_address_pool: test_backend_address_pool
-        backend_http_settings: sample_appgateway_http_settings
-        http_listener: sample_http_listener
-        name: rule1
-      - rule_type: Basic
-        http_listener: http_listener
-        redirect_configuration: redirect_site_to_https
-        name: http_redirect_rule
-    redirect_configurations:
-     - redirect_type: permanent
-       target_listener: sample_http_listener
-       include_path: true
-       include_query_string: true
-       name: redirect_site_to_https
-  register: output
-- name: Assert the resource instance is well created
-  assert:
-    that:
-      - output.changed
-
-- name: Try to update instance of Application Gateway - no change
-  azure_rm_appgateway:
-    resource_group: "{{ resource_group }}"
-    name: "appgateway{{ rpfx }}"
     sku:
       name: standard_small
       tier: standard
@@ -336,11 +223,13 @@
         data: "{{ lookup('file', 'cert2.txt') }}"
     gateway_ip_configurations:
       - subnet:
-          id: "{{ subnet_output.state.id }}"
+          name: subnet{{ rpfx }}
+          virtual_network_name: vnet{{ rpfx }}
         name: app_gateway_ip_config
     frontend_ip_configurations:
       - subnet:
-          id: "{{ subnet_output.state.id }}"
+          name: subnet{{ rpfx }}
+          virtual_network_name: vnet{{ rpfx }}
         name: sample_gateway_frontend_ip_config
     frontend_ports:
       - port: 90
@@ -395,9 +284,94 @@
 - name: Assert the resource instance is well created
   assert:
     that:
-      - not output.changed
-
-- name: Try to update instance of Application Gateway - single change
+      - output.changed
+
+- name: Create instance of Application Gateway with probe using hostname from backend http settings
+  azure_rm_appgateway:
+    resource_group: "{{ resource_group }}"
+    name: "appgateway-probe-{{ rpfx }}"
+    sku:
+      name: standard_small
+      tier: standard
+      capacity: 2
+    ssl_policy:
+      policy_type: predefined
+      policy_name: ssl_policy20150501
+      disabled_ssl_protocols:
+        - tls_v1_0
+      cipher_suites:
+        - tls_ecdhe_ecdsa_with_aes_256_gcm_sha384
+    authentication_certificates:
+      - name: cert1
+        data: "{{ lookup('file', 'cert1.txt') }}"
+    ssl_certificates:
+      - name: cert2
+        password: your-password
+        data: "{{ lookup('file', 'cert2.txt') }}"
+    gateway_ip_configurations:
+      - subnet:
+          id: "{{ subnet_output.state.id }}"
+        name: app_gateway_ip_config
+    frontend_ip_configurations:
+      - subnet:
+          id: "{{ subnet_output.state.id }}"
+        name: sample_gateway_frontend_ip_config
+    frontend_ports:
+      - port: 90
+        name: ag_frontend_port
+      - port: 80
+        name: http_frontend_port
+    backend_address_pools:
+      - backend_addresses:
+          - ip_address: 10.0.0.4
+        name: test_backend_address_pool
+    probes:
+     - name: custom_probe
+       protocol: http
+       path: /healthz
+       interval: 30
+       timeout: 30
+       unhealthy_threshold: 3
+       pick_host_name_from_backend_http_settings: true
+    backend_http_settings_collection:
+      - port: 80
+        protocol: http
+        cookie_based_affinity: enabled
+        probe: custom_probe
+        name: sample_appgateway_http_settings
+    http_listeners:
+      - frontend_ip_configuration: sample_gateway_frontend_ip_config
+        frontend_port: ag_frontend_port
+        protocol: https
+        ssl_certificate: cert2
+        name: sample_http_listener
+      - frontend_ip_configuration: sample_gateway_frontend_ip_config
+        frontend_port: http_frontend_port
+        protocol: http
+        name: http_listener
+    request_routing_rules:
+      - rule_type: Basic
+        backend_address_pool: test_backend_address_pool
+        backend_http_settings: sample_appgateway_http_settings
+        http_listener: sample_http_listener
+        name: rule1
+      - rule_type: Basic
+        http_listener: http_listener
+        redirect_configuration: redirect_site_to_https
+        name: http_redirect_rule
+    redirect_configurations:
+     - redirect_type: permanent
+       target_listener: sample_http_listener
+       include_path: true
+       include_query_string: true
+       name: redirect_site_to_https
+  register: output
+- name: Assert the resource instance is well created
+  assert:
+    that:
+      - output.changed
+
+- name: Try to update instance of Application Gateway - no change
   azure_rm_appgateway:
     resource_group: "{{ resource_group }}"
     name: "appgateway{{ rpfx }}"
@@ -446,7 +420,7 @@
        timeout: 30
        unhealthy_threshold: 3
     backend_http_settings_collection:
-      - port: 81
+      - port: 80
         protocol: http
         cookie_based_affinity: enabled
         probe: custom_probe
@@ -481,6 +455,92 @@
 - name: Assert the resource instance is well created
   assert:
     that:
+      - not output.changed
+
+- name: Try to update instance of Application Gateway - single change
+  azure_rm_appgateway:
+    resource_group: "{{ resource_group }}"
+    name: "appgateway{{ rpfx }}"
+    sku:
+      name: standard_small
+      tier: standard
+      capacity: 2
+    ssl_policy:
+      policy_type: predefined
+      policy_name: ssl_policy20150501
+      disabled_ssl_protocols:
+        - tls_v1_0
+        - tls_v1_1
+      cipher_suites:
+        - tls_ecdhe_ecdsa_with_aes_256_gcm_sha384
+    authentication_certificates:
+      - name: cert1
+        data: "{{ lookup('file', 'cert1.txt') }}"
+    ssl_certificates:
+      - name: cert2
+        password: your-password
+        data: "{{ lookup('file', 'cert2.txt') }}"
+    gateway_ip_configurations:
+      - subnet:
+          id: "{{ subnet_output.state.id }}"
+        name: app_gateway_ip_config
+    frontend_ip_configurations:
+      - subnet:
+          id: "{{ subnet_output.state.id }}"
+        name: sample_gateway_frontend_ip_config
+    frontend_ports:
+      - port: 90
+        name: ag_frontend_port
+      - port: 80
+        name: http_frontend_port
+    backend_address_pools:
+      - backend_addresses:
+          - ip_address: 10.0.0.4
+        name: test_backend_address_pool
+    probes:
+     - name: custom_probe
+       protocol: http
+       host: 10.0.0.4
+       path: /healthz
+       interval: 30
+       timeout: 30
+       unhealthy_threshold: 3
+    backend_http_settings_collection:
+      - port: 81
+        protocol: http
+        cookie_based_affinity: enabled
+        probe: custom_probe
+        name: sample_appgateway_http_settings
+    http_listeners:
+      - frontend_ip_configuration: sample_gateway_frontend_ip_config
+        frontend_port: ag_frontend_port
+        protocol: https
+        ssl_certificate: cert2
+        name: sample_http_listener
+      - frontend_ip_configuration: sample_gateway_frontend_ip_config
+        frontend_port: http_frontend_port
+        protocol: http
+        name: http_listener
+    request_routing_rules:
+      - rule_type: Basic
+        backend_address_pool: test_backend_address_pool
+        backend_http_settings: sample_appgateway_http_settings
+        http_listener: sample_http_listener
+        name: rule1
+      - rule_type: Basic
+        http_listener: http_listener
+        redirect_configuration: redirect_site_to_https
+        name: http_redirect_rule
+    redirect_configurations:
+     - redirect_type: permanent
+       target_listener: sample_http_listener
+       include_path: true
+       include_query_string: true
+       name: redirect_site_to_https
+  register: output
+- name: Assert the resource instance is well created
+  assert:
+    that:
       - output.changed
 
 - name: Delete instance of Application Gateway -- check mode
