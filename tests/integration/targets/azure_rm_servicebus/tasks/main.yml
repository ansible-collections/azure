--- conflicted
+++ resolved
@@ -7,12 +7,9 @@
   azure_rm_servicebus:
       name: "ns{{ rpfx }}"
       resource_group: "{{ resource_group }}"
-<<<<<<< HEAD
       sku: premium
-=======
       tags:
         key1: value1
->>>>>>> c6021f9b
   register: namespace
 
 - assert:
