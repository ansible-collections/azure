--- conflicted
+++ resolved
@@ -46,11 +46,8 @@
     - "azure_rm_deployment"
     - "azure_rm_dnsrecordset"
     - "azure_rm_dnszone"
-<<<<<<< HEAD
+    - "azure_rm_eventhub"
     - "azure_rm_expressroute"
-=======
-    - "azure_rm_eventhub"
->>>>>>> 34b0a5ef
     - "azure_rm_functionapp"
     - "azure_rm_gallery"
     - "azure_rm_hdinsightcluster"
