parameters:
- name: PYTHON_VER
  displayName: 'Python Version'
  type: string
  default: "3.8"
  values:
    - "2.7"
    - "3.6"
    - "3.8"
    - "3.9"
    - "3.10"
    - "3.11"
- name: ANSIBLE_VER
  displayName: 'Ansible Version'
  type: string
  default: "2.12"
  values:
    - "2.9"
    - "2.10"
    - "2.11"
    - "2.12"
    - "2.13"
    - "2.14"
    - "devel"
- name: MODULE_NAME
  displayName: 'Test Module'
  type: string
  default: 'all'
  values:
    - 'all'
    - 'sanity'
    - 'azure_rm_adapplication'
    - "azure_rm_acs"
    - "azure_rm_adgroup"
    - "azure_rm_aduser"
    - "azure_rm_aks"
    - "azure_rm_aksagentpool"
    - "azure_rm_apimanagement"
    - "azure_rm_appgateway"
    - "azure_rm_appserviceplan"
    - "azure_rm_automationaccount"
    - "azure_rm_automationrunbook"
    - "azure_rm_autoscale"
    - "azure_rm_availabilityset"
    - "azure_rm_azurefirewall"
    - "azure_rm_apimanagementservice"
    - "azure_rm_batchaccount"
    - "azure_rm_backuppolicy"
    - "azure_rm_cdnprofile"
    - "azure_rm_containerinstance"
    - "azure_rm_containerregistry"
    - "azure_rm_containerregistrytag"
    - "azure_rm_cosmosdbaccount"
    - "azure_rm_datalakestore"
    - "azure_rm_ddosprotectionplan"
    - "azure_rm_deployment"
    - "azure_rm_diskencryptionset"
    - "azure_rm_dnsrecordset"
    - "azure_rm_dnszone"
    - "azure_rm_eventhub"
    - "azure_rm_expressroute"
    - "azure_rm_firewallpolicy"
    - "azure_rm_functionapp"
    - "azure_rm_gallery"
    - "azure_rm_hdinsightcluster"
    - "azure_rm_hostgroup"
    - "azure_rm_image"
    - "azure_rm_iothub"
    - "azure_rm_ipgroup"
    - "azure_rm_keyvault"
    - "azure_rm_keyvaultkey"
    - "azure_rm_keyvaultsecret"
    - "azure_rm_loadbalancer"
    - "azure_rm_loganalyticsworkspace"
    - "azure_rm_manageddisk"
    - "azure_rm_managementgroup"
    - "azure_rm_mariadbserver"
    - "azure_rm_monitordiagnosticsetting"
    - "azure_rm_monitorlogprofile"
    - "azure_rm_multiplemanageddisks"
    - "azure_rm_mysqlserver"
    - "azure_rm_natgateway"
    - "azure_rm_networkinterface"
    - "azure_rm_notificationhub"
    - "azure_rm_openshiftmanagedcluster"
    - "azure_rm_postgresqlserver"
    - "azure_rm_privatednsrecordset"
    - "azure_rm_privatednszone"
    - "azure_rm_privateendpoint"
    - "azure_rm_privateendpointdnszonegroup"
    - "azure_rm_privatelinkservice"
    - "azure_rm_privatednszonelink"
    - "azure_rm_publicipaddress"
    - "azure_rm_proximityplacementgroup"
    - "azure_rm_rediscache"
    - "azure_rm_resource"
    - "azure_rm_resourcegroup"
    - "azure_rm_routetable"
    - "azure_rm_roleassignment"
    - "azure_rm_roledefinition"
    - "azure_rm_registrationassignment"
    - "azure_rm_registrationdefinition"
    - "azure_rm_cognitivesearch"
    - "azure_rm_securitygroup"
    - "azure_rm_servicebus"
    - "azure_rm_sqlserver"
    - "azure_rm_storageaccount"
    - "azure_rm_storageblob"
    - "azure_rm_storageshare"
    - "azure_rm_subnet"
    - "azure_rm_subscription"
    - "azure_rm_trafficmanagerprofile"
    - "azure_rm_virtualmachine"
    - "azure_rm_virtualmachineextension"
    - "azure_rm_virtualmachineimage_info"
    - "azure_rm_virtualmachinescaleset"
    - "azure_rm_virtualmachinesize_info"
    - "azure_rm_virtualnetwork"
    - "azure_rm_virtualnetworkgateway"
    - "azure_rm_virtualnetworkpeering"
    - "azure_rm_virtualwan"
    - "azure_rm_vpnsite"
    - "azure_rm_virtualhub"
    - "azure_rm_virtualhubconnection"
    - "azure_rm_backupazurevm"
    - "azure_rm_recoveryservicesvault"
    - "azure_rm_vmbackuppolicy"
    - "azure_rm_webapp"
    - "azure_rm_webappvnetconnection"
    - "azure_rm_webappaccessrestriction"
    - "azure_rm_workspace"
    - "azure_rm_datafactory"
    - "azure_rm_bastionhost"
<<<<<<< HEAD
    - "azure_rm_devtestlab"
=======
    - "azure_rm_sqlmanagedinstance"
    - "azure_rm_vmssnetworkinterface_info"
>>>>>>> 3cf13582
    - "inventory_azure"
    - "setup_azure"

trigger: none

pr:
- dev

pool:
  name: pool-ubuntu-2004

jobs:
  - job: CreateResourceGroups
    steps:
      - bash: |
          echo "##vso[task.setvariable variable=resource_group;isOutput=true]ansibletest-$(uuidgen)"
          echo "##vso[task.setvariable variable=resource_group_secondary;isOutput=true]ansibletest2-$(uuidgen)"
          echo "##vso[task.setvariable variable=resource_group_datalake;isOutput=true]ansibletest-$(uuidgen)"

        name: setvar
      - bash: |
          echo "Generate test resource group $(setvar.resource_group), $(setvar.resource_group_secondary), $(setvar.resource_group_datalake)"
      - task: AzureCLI@2
        inputs:
          azureSubscription: '$(SUBSCRIPTION_FULL_NAME)'
          scriptType: 'bash'
          scriptLocation: 'inlineScript'
          inlineScript: |
              az group create -l eastus -n $(setvar.resource_group)
              az group create -l eastus -n $(setvar.resource_group_secondary)
              az group create -l eastus2 -n $(setvar.resource_group_datalake)

  - job: RunTests
    dependsOn: CreateResourceGroups
    timeoutInMinutes: 120
    variables:
      TEST_RESOURCE_GROUP: $[ dependencies.CreateResourceGroups.outputs['setvar.resource_group'] ]
      TEST_RESOURCE_GROUP_SECONDARY: $[ dependencies.CreateResourceGroups.outputs['setvar.resource_group_secondary'] ]
      TEST_RESOURCE_GROUP_DATALAKE:  $[ dependencies.CreateResourceGroups.outputs['setvar.resource_group_datalake'] ]
    strategy:
      matrix:
        "Python${{ parameters.PYTHON_VER }}_sanity":
          python.version: '${{ parameters.PYTHON_VER }}'
          test.key: 'sanity'
        "Python${{ parameters.PYTHON_VER }}_1":
          python.version: '${{ parameters.PYTHON_VER }}'
          test.key: '1'
        "Python${{ parameters.PYTHON_VER }}_2":
          python.version: '${{ parameters.PYTHON_VER }}'
          test.key: '2'
        "Python${{ parameters.PYTHON_VER }}_3":
          python.version: '${{ parameters.PYTHON_VER }}'
          test.key: '3'
        "Python${{ parameters.PYTHON_VER }}_4":
          python.version: '${{ parameters.PYTHON_VER }}'
          test.key: '4'
        "Python${{ parameters.PYTHON_VER }}_5":
          python.version: '${{ parameters.PYTHON_VER }}'
          test.key: '5'
        "Python${{ parameters.PYTHON_VER }}_6":
          python.version: '${{ parameters.PYTHON_VER }}'
          test.key: '6'
        "Python${{ parameters.PYTHON_VER }}_7":
          python.version: '${{ parameters.PYTHON_VER }}'
          test.key: '7'
        "Python${{ parameters.PYTHON_VER }}_9":
          python.version: '${{ parameters.PYTHON_VER }}'
          test.key: '9'
        "Python${{ parameters.PYTHON_VER }}_10":
          python.version: '${{ parameters.PYTHON_VER }}'
          test.key: '10'
        "Python${{ parameters.PYTHON_VER }}_11":
          python.version: '${{ parameters.PYTHON_VER }}'
          test.key: '11'
        "Python${{ parameters.PYTHON_VER }}_12":
          python.version: '${{ parameters.PYTHON_VER }}'
          test.key: '12'
        "Python${{ parameters.PYTHON_VER }}_13":
          python.version: '${{ parameters.PYTHON_VER }}'
          test.key: '13'
        "Python${{ parameters.PYTHON_VER }}_14":
          python.version: '${{ parameters.PYTHON_VER }}'
          test.key: '14'
        "Python${{ parameters.PYTHON_VER }}_15":
          python.version: '${{ parameters.PYTHON_VER }}'
          test.key: '15'

    steps:
    - task: UsePythonVersion@0
      displayName: 'Use Python $(python.version)'
      inputs:
        versionSpec: '$(python.version)'

    - script: tests/utils/ado/ado.sh $(test.key) ${{ parameters.PYTHON_VER }} ${{ parameters.ANSIBLE_VER }} ${{ parameters.MODULE_NAME }}
      env:
        SHIPPABLE_BUILD_DIR: $(Build.Repository.LocalPath)
        AZURE_CLIENT_ID: $(AZURE_CLIENT_ID)
        AZURE_SECRET: $(AZURE_SECRET)
        AZURE_SUBSCRIPTION_ID: $(AZURE_SUBSCRIPTION_ID)
        AZURE_SUBSCRIPTION_SEC_ID: $(AZURE_SUBSCRIPTION_SEC_ID)
        AZURE_TENANT: $(AZURE_TENANT)
        AZURE_PRINCIPAL_ID: $(AZURE_PRINCIPAL_ID)
        AZURE_MANAGED_BY_TENANT_ID: $(AZURE_MANAGED_BY_TENANT_ID)
        AZURE_ROLE_DEFINITION_ID: $(AZURE_ROLE_DEFINITION_ID)
        RESOURCE_GROUP: $(TEST_RESOURCE_GROUP)
        RESOURCE_GROUP_SECONDARY: $(TEST_RESOURCE_GROUP_SECONDARY)
        RESOURCE_GROUP_DATALAKE: $(TEST_RESOURCE_GROUP_DATALAKE)
      displayName: 'Running Tests'

  - job: CleanupResourceGroups
    dependsOn:
      - CreateResourceGroups
      - RunTests
    condition: always()
    variables:
      TEST_RESOURCE_GROUP: $[ dependencies.CreateResourceGroups.outputs['setvar.resource_group'] ]
      TEST_RESOURCE_GROUP_SECONDARY: $[ dependencies.CreateResourceGroups.outputs['setvar.resource_group_secondary'] ]
      TEST_RESOURCE_GROUP_DATALAKE: $[ dependencies.CreateResourceGroups.outputs['setvar.resource_group_datalake'] ]
    steps:
      - task: AzureCLI@2
        inputs:
          azureSubscription: '$(SUBSCRIPTION_FULL_NAME)'
          scriptType: 'bash'
          scriptLocation: 'inlineScript'
          inlineScript: |
              az group delete -n $(TEST_RESOURCE_GROUP) --yes --no-wait
              az group delete -n $(TEST_RESOURCE_GROUP_SECONDARY) --yes --no-wait
              az group delete -n $(TEST_RESOURCE_GROUP_DATALAKE) --yes --no-wait<|MERGE_RESOLUTION|>--- conflicted
+++ resolved
@@ -131,12 +131,9 @@
     - "azure_rm_workspace"
     - "azure_rm_datafactory"
     - "azure_rm_bastionhost"
-<<<<<<< HEAD
     - "azure_rm_devtestlab"
-=======
     - "azure_rm_sqlmanagedinstance"
     - "azure_rm_vmssnetworkinterface_info"
->>>>>>> 3cf13582
     - "inventory_azure"
     - "setup_azure"
 
