parameters:
- name: PYTHON_VER
  displayName: 'Python Version'
  type: string
  default: "3.6"
  values:
    - "2.7"
    - "3.6"
    - "3.8"
- name: ANSIBLE_VER
  displayName: 'Ansible Version'
  type: string
  default: "2.10"
  values:
    - "2.9"
    - "2.10"
    - "devel"
- name: MODULE_NAME
  displayName: 'Test Module'
  type: string
  default: 'all'
  values:
    - 'all'
    - "azure_rm_acs"
    - "azure_rm_aks"
    - "azure_rm_appgateway"
    - "azure_rm_appserviceplan"
    - "azure_rm_automationaccount"
    - "azure_rm_autoscale"
    - "azure_rm_availabilityset"
    - "azure_rm_azurefirewall"
    - "azure_rm_batchaccount"
    - "azure_rm_cdnprofile"
    - "azure_rm_containerinstance"
    - "azure_rm_containerregistry"
    - "azure_rm_cosmosdbaccount"
    - "azure_rm_deployment"
    - "azure_rm_dnsrecordset"
    - "azure_rm_dnszone"
    - "azure_rm_functionapp"
    - "azure_rm_gallery"
    - "azure_rm_hdinsightcluster"
    - "azure_rm_image"
    - "azure_rm_iothub"
    - "azure_rm_keyvault"
    - "azure_rm_keyvaultkey"
    - "azure_rm_keyvaultsecret"
    - "azure_rm_loadbalancer"
    - "azure_rm_loganalyticsworkspace"
    - "azure_rm_manageddisk"
    - "azure_rm_mariadbserver"
    - "azure_rm_monitorlogprofile"
    - "azure_rm_mysqlserver"
    - "azure_rm_networkinterface"
    - "azure_rm_openshiftmanagedcluster"
    - "azure_rm_postgresqlserver"
    - "azure_rm_privatednsrecordset"
    - "azure_rm_privatednszone"
    - "azure_rm_publicipaddress"
    - "azure_rm_rediscache"
    - "azure_rm_resource"
    - "azure_rm_resourcegroup"
    - "azure_rm_routetable"
    - "azure_rm_roleassignment"
    - "azure_rm_securitygroup"
    - "azure_rm_servicebus"
    - "azure_rm_sqlserver"
    - "azure_rm_storageaccount"
    - "azure_rm_storageblob"
    - "azure_rm_subnet"
    - "azure_rm_subscription"
    - "azure_rm_trafficmanagerprofile"
    - "azure_rm_virtualmachine"
    - "azure_rm_virtualmachineextension"
    - "azure_rm_virtualmachineimage_info"
    - "azure_rm_virtualmachinescaleset"
    - "azure_rm_virtualnetwork"
    - "azure_rm_virtualnetworkgateway"
    - "azure_rm_virtualnetworkeepring"
<<<<<<< HEAD
    - "azure_rm_virtualwan"
=======
    - "azure_rm_backupazurevm"
    - "azure_rm_recoveryservicesvault"
    - "azure_rm_vmbackuppolicy"
>>>>>>> 69fe33a3
    - "azure_rm_webapp"
    - "azure_rm_workspace"
    - "inventory_azure"
    - "setup_azure"

trigger: none

pr:
- dev

pool:
  vmImage: 'ubuntu-18.04'

jobs:
  - job: CreateResourceGroups
    steps:
      - bash: |
          echo "##vso[task.setvariable variable=resource_group;isOutput=true]ansibletest-$(uuidgen)"
          echo "##vso[task.setvariable variable=resource_group_secondary;isOutput=true]ansibletest2-$(uuidgen)"
        name: setvar
      - bash: |
          echo "Generate test resource group $(setvar.resource_group), $(setvar.resource_group_secondary)"
      - task: AzureCLI@2
        inputs:
          azureSubscription: '$(SUBSCRIPTION_FULL_NAME)'
          scriptType: 'bash'
          scriptLocation: 'inlineScript'
          inlineScript: |
              az group create -l eastus -n $(setvar.resource_group)
              az group create -l eastus -n $(setvar.resource_group_secondary)

  - job: RunTests
    dependsOn: CreateResourceGroups 
    variables:
      TEST_RESOURCE_GROUP: $[ dependencies.CreateResourceGroups.outputs['setvar.resource_group'] ]
      TEST_RESOURCE_GROUP_SECONDARY: $[ dependencies.CreateResourceGroups.outputs['setvar.resource_group_secondary'] ]
    strategy:
      matrix:
        "Python${{ parameters.PYTHON_VER }}_sanity":
          python.version: '${{ parameters.PYTHON_VER }}'
          test.key: 'sanity'
        "Python${{ parameters.PYTHON_VER }}_1":
          python.version: '${{ parameters.PYTHON_VER }}'
          test.key: '1'
        "Python${{ parameters.PYTHON_VER }}_2":
          python.version: '${{ parameters.PYTHON_VER }}'
          test.key: '2'
        "Python${{ parameters.PYTHON_VER }}_3":
          python.version: '${{ parameters.PYTHON_VER }}'
          test.key: '3'
        "Python${{ parameters.PYTHON_VER }}_4":
          python.version: '${{ parameters.PYTHON_VER }}'
          test.key: '4'
        "Python${{ parameters.PYTHON_VER }}_5":
          python.version: '${{ parameters.PYTHON_VER }}'
          test.key: '5'
        "Python${{ parameters.PYTHON_VER }}_6":
          python.version: '${{ parameters.PYTHON_VER }}'
          test.key: '6'
        "Python${{ parameters.PYTHON_VER }}_7":
          python.version: '${{ parameters.PYTHON_VER }}'
          test.key: '7'
        "Python${{ parameters.PYTHON_VER }}_9":
          python.version: '${{ parameters.PYTHON_VER }}'
          test.key: '9'
        "Python${{ parameters.PYTHON_VER }}_10":
          python.version: '${{ parameters.PYTHON_VER }}'
          test.key: '10'
        "Python${{ parameters.PYTHON_VER }}_11":
          python.version: '${{ parameters.PYTHON_VER }}'
          test.key: '11'
        "Python${{ parameters.PYTHON_VER }}_12":
          python.version: '${{ parameters.PYTHON_VER }}'
          test.key: '12'
        "Python${{ parameters.PYTHON_VER }}_13":
          python.version: '${{ parameters.PYTHON_VER }}'
          test.key: '13'
        "Python${{ parameters.PYTHON_VER }}_14":
          python.version: '${{ parameters.PYTHON_VER }}'
          test.key: '14'

    steps:
    - task: UsePythonVersion@0
      displayName: 'Use Python $(python.version)'
      inputs:
        versionSpec: '$(python.version)'

    - script: tests/utils/ado/ado.sh $(test.key) ${{ parameters.PYTHON_VER }} ${{ parameters.ANSIBLE_VER }} ${{ parameters.MODULE_NAME }}
      env:
        SHIPPABLE_BUILD_DIR: $(Build.Repository.LocalPath)
        AZURE_CLIENT_ID: $(AZURE_CLIENT_ID)
        AZURE_SECRET: $(AZURE_SECRET)
        AZURE_SUBSCRIPTION_ID: $(AZURE_SUBSCRIPTION_ID)
        AZURE_TENANT: $(AZURE_TENANT)
        RESOURCE_GROUP: $(TEST_RESOURCE_GROUP)
        RESOURCE_GROUP_SECONDARY: $(TEST_RESOURCE_GROUP_SECONDARY)
      displayName: 'Running Tests'

  - job: CleanupResourceGroups
    dependsOn: 
      - CreateResourceGroups
      - RunTests
    condition: always()
    variables:
      TEST_RESOURCE_GROUP: $[ dependencies.CreateResourceGroups.outputs['setvar.resource_group'] ]
      TEST_RESOURCE_GROUP_SECONDARY: $[ dependencies.CreateResourceGroups.outputs['setvar.resource_group_secondary'] ]
    steps:
      - task: AzureCLI@2
        inputs:
          azureSubscription: '$(SUBSCRIPTION_FULL_NAME)'
          scriptType: 'bash'
          scriptLocation: 'inlineScript'
          inlineScript: |
              az group delete -n $(TEST_RESOURCE_GROUP) --yes --no-wait
              az group delete -n $(TEST_RESOURCE_GROUP_SECONDARY) --yes --no-wait<|MERGE_RESOLUTION|>--- conflicted
+++ resolved
@@ -77,13 +77,10 @@
     - "azure_rm_virtualnetwork"
     - "azure_rm_virtualnetworkgateway"
     - "azure_rm_virtualnetworkeepring"
-<<<<<<< HEAD
     - "azure_rm_virtualwan"
-=======
     - "azure_rm_backupazurevm"
     - "azure_rm_recoveryservicesvault"
     - "azure_rm_vmbackuppolicy"
->>>>>>> 69fe33a3
     - "azure_rm_webapp"
     - "azure_rm_workspace"
     - "inventory_azure"
